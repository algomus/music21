# -*- coding: utf-8 -*-
#-------------------------------------------------------------------------------
# Name:         duration.py
# Purpose:      music21 classes for representing durations
#
# Authors:      Michael Scott Cuthbert
#               Christopher Ariza
#
# Copyright:    Copyright © 2008-2012 Michael Scott Cuthbert and the music21 Project
# License:      LGPL
#-------------------------------------------------------------------------------
'''
The duration module contains  :class:`~music21.duration.Duration` objects
(among other objects and functions).  Duration objects are a fundamental
component of :class:`~music21.note.Note` and all Music21Objects, such as
:class:`~music21.meter.TimeSignature` objects.


Containers such as :class:`~music21.stream.Stream` and
:class:`~music21.stream.Score` also have durations which are equal to the
position of the ending of the last object in the Stream.


Music21 Durations are almost always measured in Quarter Notes, so an eighth
note has a duration of 0.5.  Different Duration-like objects support objects
such as grace notes which take no duration on the page, have a short (but real)
duration when played, and have a duration-type representation when performed.

Example usage:

::

    >>> d = duration.Duration()
    >>> d.quarterLength = 0.5
    >>> d.type
    'eighth'

::

    >>> d.type = 'whole'
    >>> d.quarterLength
    4.0

::

    >>> d.quarterLength = 0.166666666
    >>> d.type
    '16th'

::

    >>> d.tuplets[0].numberNotesActual
    3

::

    >>> d.tuplets[0].numberNotesNormal
    2

'''

import unittest
import copy

from music21 import common
from music21 import exceptions21
from music21.base import SlottedObject

from music21 import environment
_MOD = "duration.py"
environLocal = environment.Environment(_MOD)


#-------------------------------------------------------------------------------
# duration constants and reference

# N.B.: MusicXML uses long instead of longa
typeToDuration = {
    'duplex-maxima': 64.0,
    'maxima': 32.0,
    'longa': 16.0,
    'breve': 8.0,
    'whole': 4.0,
    'half': 2.0,
    'quarter': 1.0,
    'eighth': 0.5,
    '16th': 0.25,
    '32nd': 0.125,
    '64th': 0.0625,
    '128th': 0.03125,
    '256th': 0.015625,
    '512th': 0.015625 / 2.0,
    '1024th': 0.015625 / 4.0,
    'zero': 0.0,
    }

typeFromNumDict = {
    1: 'whole',
    2: 'half',
    4: 'quarter',
    8: 'eighth',
    16: '16th',
    32: '32nd',
    64: '64th',
    128: '128th',
    256: '256th',
    512: '512th',
    1024: '1024th',
    0: 'zero',
    0.5: 'breve',
    0.25: 'longa',
    0.125: 'maxima',
    0.0625: 'duplex-maxima',
    }

ordinalTypeFromNum = [
    "duplex-maxima",
    "maxima",
    "longa",
    "breve",
    "whole",
    "half",
    "quarter",
    "eighth",
    "16th",
    "32nd",
    "64th",
    "128th",
    "256th",
    "512th",
    "1024th",
    ]

defaultTupletNumerators = [3, 5, 7, 11, 13]


def unitSpec(durationObjectOrObjects):
    '''
    A simple data representation of most Duration objects. Processes a single
    Duration or a List of Durations, returning a single or list of unitSpecs.

    A unitSpec is a tuple of qLen, durType, dots, tupleNumerator,
    tupletDenominator, and tupletType (assuming top and bottom tuplets are the
    same).

    This function does not deal with nested tuplets, etc.

    ::

        >>> aDur = duration.Duration()
        >>> aDur.quarterLength = 3
        >>> duration.unitSpec(aDur)
        (3.0, 'half', 1, None, None, None)

    ::

        >>> bDur = duration.Duration()
        >>> bDur.quarterLength = 1.125
        >>> duration.unitSpec(bDur)
        (1.125, 'complex', None, None, None, None)

    ::

        >>> cDur = duration.Duration()
        >>> cDur.quarterLength = 0.3333333
        >>> duration.unitSpec(cDur)
        (0.33333..., 'eighth', 0, 3, 2, 'eighth')

    ::

        >>> duration.unitSpec([aDur, bDur, cDur])
        [(3.0, 'half', 1, None, None, None), (1.125, 'complex', None, None, None, None), (0.333333..., 'eighth', 0, 3, 2, 'eighth')]

    '''
    if common.isListLike(durationObjectOrObjects):
        ret = []
        for dO in durationObjectOrObjects:
            if dO.tuplets is None or len(dO.tuplets) == 0:
                ret.append((dO.quarterLength, dO.type, dO.dots, None, None, None))
            else:
                ret.append((dO.quarterLength, dO.type, dO.dots, dO.tuplets[0].numberNotesActual, dO.tuplets[0].numberNotesNormal, dO.tuplets[0].durationNormal.type))
        return ret
    else:
        dO = durationObjectOrObjects
        if dO.tuplets is None or len(dO.tuplets) == 0:
            return (dO.quarterLength, dO.type, dO.dots, None, None, None)
        else:
            return (dO.quarterLength, dO.type, dO.dots, dO.tuplets[0].numberNotesActual, dO.tuplets[0].numberNotesNormal, dO.tuplets[0].durationNormal.type)

def nextLargerType(durType):
    '''
    Given a type (such as 16th or quarter), return the next larger type.

    ::

        >>> duration.nextLargerType("16th")
        'eighth'

    ::

        >>> duration.nextLargerType("whole")
        'breve'

    ::

        >>> duration.nextLargerType("duplex-maxima")
        'unexpressible'
    '''
    if durType not in ordinalTypeFromNum:
        raise DurationException("cannot get the next larger of %s" % durType)
    thisOrdinal = ordinalTypeFromNum.index(durType)
    if thisOrdinal == 0: # TODO: should this raise an exception?
        return 'unexpressible'
    else:
        return ordinalTypeFromNum[thisOrdinal - 1]


def nextSmallerType(durType):
    '''
    Given a type (such as 16th or quarter), return the next smaller type.


    >>> duration.nextSmallerType("16th")
    '32nd'
    >>> duration.nextSmallerType("whole")
    'half'
    >>> duration.nextSmallerType("1024th")
    'unexpressible'
    '''
    if durType not in ordinalTypeFromNum:
        raise DurationException("cannot get the next smaller of %s" % durType)
    thisOrdinal = ordinalTypeFromNum.index(durType)
    if thisOrdinal == 14: # TODO: should this raise an exception?
        return 'unexpressible'
    else:
        return ordinalTypeFromNum[thisOrdinal + 1]



def quarterLengthToClosestType(qLen):
    '''
    Returns a two-unit tuple consisting of

    1. The type string ("quarter") that is smaller than or equal to the quarterLength of provided.

    2. Boolean, True or False, whether the conversion was exact.


    >>> duration.quarterLengthToClosestType(.5)
    ('eighth', True)
    >>> duration.quarterLengthToClosestType(.75)
    ('eighth', False)
    >>> duration.quarterLengthToClosestType(1.8)
    ('quarter', False)
    >>> duration.quarterLengthToClosestType(2.0000000000000001)
    ('half', True)
    '''
    noteLengthType = round(4.0/qLen, 6)

    if noteLengthType in typeFromNumDict:
        return (typeFromNumDict[noteLengthType], True)
    else:
        for numDict in sorted(typeFromNumDict.keys()):
            if numDict == 0:
                continue
            elif (4.0 / qLen) < numDict and (8.0 / qLen) > numDict:
                return (typeFromNumDict[numDict], False)
        # CUTHBERT ATTEMPT AT FIX Feb 2011
        if qLen < 0.005:
            return (None, False)
        raise DurationException("Cannot return types greater than double duplex-maxima, your length was %s : remove this when we are sure this works..." % qLen)



def convertQuarterLengthToType(qLen):
    '''Return a type if there exists a type that is exactly equal to the duration of the provided quarterLength. Similar to quarterLengthToClosestType() but this function only returns exact matches.


    >>> duration.convertQuarterLengthToType(2)
    'half'
    >>> duration.convertQuarterLengthToType(0.125)
    '32nd'
    >>> duration.convertQuarterLengthToType(0.33333)
    Traceback (most recent call last):
    DurationException: cannot convert quarterLength 0.33333 exactly to type
    '''
    dtype, match = quarterLengthToClosestType(qLen)
    if match is False:
        raise DurationException("cannot convert quarterLength %s exactly to type" % qLen)
    else:
        return dtype

def dottedMatch(qLen, maxDots=4):
    '''Given a quarterLength, determine if there is a dotted
    (or non-dotted) type that exactly matches. Returns a pair of
    (numDots, type) or (False, False) if no exact matches are found.

    Returns a maximum of four dots by default.


    >>> duration.dottedMatch(3.0)
    (1, 'half')
    >>> duration.dottedMatch(1.75)
    (2, 'quarter')

    This value is not equal to any dotted note length

    >>> duration.dottedMatch(1.6)
    (False, False)

    maxDots can be lowered for certain searches

    >>> duration.dottedMatch(1.875)
    (3, 'quarter')
    >>> duration.dottedMatch(1.875, 2)
    (False, False)

    >>> duration.dottedMatch(0.00001, 2)
    (False, False)

    '''
    for dots in range(0, maxDots + 1):
        ## assume qLen has n dots, so find its non-dotted length
        preDottedLength = (qLen + 0.0) / common.dotMultiplier(dots)
        try:
            durType, match = quarterLengthToClosestType(preDottedLength)
        except DurationException:
            continue
        if match is True:
            return (dots, durType)
    return (False, False)


def quarterLengthToTuplet(qLen, maxToReturn=4):
    '''
    Returns a list of possible Tuplet objects for a
    given `qLen` (quarterLength). As there may be more than one
    possible solution, the `maxToReturn` integer specifies the
    maximum number of values returned.

    Searches for numerators specified in duration.defaultTupletNumerators
    (3, 5, 7, 11, 13). Does not return dotted tuplets, nor nested tuplets.

    Note that 4:3 tuplets won't be found, but will be found as dotted notes
    by dottedMatch.


    >>> duration.quarterLengthToTuplet(.33333333)
    [<music21.duration.Tuplet 3/2/eighth>, <music21.duration.Tuplet 3/1/quarter>]

    By specifying only 1 `maxToReturn`, the a single-length list containing the Tuplet with the smallest type will be returned.

    >>> duration.quarterLengthToTuplet(.3333333, 1)
    [<music21.duration.Tuplet 3/2/eighth>]

    >>> duration.quarterLengthToTuplet(.20)
    [<music21.duration.Tuplet 5/4/16th>, <music21.duration.Tuplet 5/2/eighth>, <music21.duration.Tuplet 5/1/quarter>]

    >>> c = duration.quarterLengthToTuplet(.3333333, 1)[0]
    >>> c.tupletMultiplier()
    0.6666...
    '''
    post = []
    # type, qLen pairs
    durationToType = []
    for key, value in typeToDuration.items():
        durationToType.append((value, key))
    durationToType.sort()

    for typeValue, typeKey in durationToType:
        # try tuplets
        for i in defaultTupletNumerators:
            qLenBase = typeValue / float(i)
            # try multiples of the tuplet division, from 1 to max-1
            for m in range(1, i):
                qLenCandidate = qLenBase * m
                # need to use a courser grain here
                if common.almostEquals(qLenCandidate, qLen, 1e-5):
                    tupletDuration = Duration(typeKey)
                    newTuplet = Tuplet(numberNotesActual=i,
                                       numberNotesNormal=m,
                                       durationActual=tupletDuration,
                                       durationNormal=tupletDuration,)
                    post.append(newTuplet)
                    break
        # not looking for these matches will add tuple alternative
        # representations; this could be useful
            if len(post) >= maxToReturn: break
        if len(post) >= maxToReturn: break
    return post

def quarterLengthToDurations(qLen, link=True):
    '''
    Returns a List of new Duration Units given a quarter length.

    For many simple quarterLengths, the list will have only a
    single element.  However, for more complex durations, the list
    could contain several durations (presumably to be tied to each other).

    (All quarterLengths can, technically, be notated as a single unit
    given a complex enough tuplet, but we don't like doing that).

    This is mainly a utility function. Much faster for many purposes
    is something like::

       d = duration.Duration()
       d.quarterLength = 251.231312

    and then let Duration automatically create Duration Components as necessary.

    These examples use unitSpec() to get a concise summary of the contents


    >>> duration.unitSpec(duration.quarterLengthToDurations(2))
    [(2.0, 'half', 0, None, None, None)]

    Dots are supported

    >>> duration.unitSpec(duration.quarterLengthToDurations(3))
    [(3.0, 'half', 1, None, None, None)]
    >>> duration.unitSpec(duration.quarterLengthToDurations(6.0))
    [(6.0, 'whole', 1, None, None, None)]

    Double and triple dotted half note.

    >>> duration.unitSpec(duration.quarterLengthToDurations(3.5))
    [(3.5, 'half', 2, None, None, None)]
    >>> duration.unitSpec(duration.quarterLengthToDurations(3.75))
    [(3.75, 'half', 3, None, None, None)]

    A triplet quarter note, lasting .6666 qLen
    Or, a quarter that is 1/3 of a half.
    Or, a quarter that is 2/3 of a quarter.

    >>> duration.unitSpec(duration.quarterLengthToDurations(2.0/3.0))
    [(0.666..., 'quarter', 0, 3, 2, 'quarter')]

    A triplet eighth note, where 3 eights are in the place of 2.
    Or, an eighth that is 1/3 of a quarter
    Or, an eighth that is 2/3 of eighth

    >>> post = duration.unitSpec(duration.quarterLengthToDurations(.3333333))
    >>> common.almostEquals(post[0][0], .3333333)
    True
    >>> post[0][1:]
    ('eighth', 0, 3, 2, 'eighth')

    A half that is 1/3 of a whole, or a triplet half note.
    Or, a half that is 2/3 of a half

    >>> duration.unitSpec(duration.quarterLengthToDurations(4.0/3.0))
    [(1.33..., 'half', 0, 3, 2, 'half')]

    A sixteenth that is 1/5 of a quarter
    Or, a sixteenth that is 4/5ths of a 16th

    >>> duration.unitSpec(duration.quarterLengthToDurations(1.0/5.0))
    [(0.2..., '16th', 0, 5, 4, '16th')]

    A 16th that is  1/7th of a quarter
    Or, a 16th that is 4/7 of a 16th

    >>> duration.unitSpec(duration.quarterLengthToDurations(1.0/7.0))
    [(0.142857..., '16th', 0, 7, 4, '16th')]

    A 4/7ths of a whole note, or
    A quarter that is 4/7th of of a quarter

    >>> duration.unitSpec(duration.quarterLengthToDurations(4.0/7.0))
    [(0.571428..., 'quarter', 0, 7, 4, 'quarter')]

    If a duration is not containable in a single unit, this method
    will break off the largest type that fits within this type
    and recurse, adding as my units as necessary.

    >>> duration.unitSpec(duration.quarterLengthToDurations(2.5))
    [(2.0, 'half', 0, None, None, None), (0.5, 'eighth', 0, None, None, None)]

    >>> duration.unitSpec(duration.quarterLengthToDurations(2.3333333))
    [(2.0, 'half', 0, None, None, None), (0.333..., 'eighth', 0, 3, 2, 'eighth')]

    >>> duration.unitSpec(duration.quarterLengthToDurations(1.0/6.0))
    [(0.1666..., '16th', 0, 3, 2, '16th')]

    >>> duration.quarterLengthToDurations(.18333333333333)
    [<music21.duration.DurationUnit 0.125>, <music21.duration.DurationUnit 0.03125>, <music21.duration.DurationUnit 0.015625>, <music21.duration.DurationUnit 0.0078125>]

    >>> duration.quarterLengthToDurations(0.0)
    [<music21.duration.ZeroDuration>]

    '''
    post = []

    if qLen < 0:
        raise DurationException("qLen cannot be less than Zero.  Read Lewin, GMIT for more details...")

    ## CUTHBERT: TRIED INCREASING 0.0 to < 0.005 but did not help...
    elif common.almostEqual(qLen, 0.0):
        post.append(ZeroDuration()) # this is a DurationUnit subclass
        return post

    # try match to type, get next lowest
    typeFound, match = quarterLengthToClosestType(qLen)
    if match:
        post.append(DurationUnit(typeFound))
    else:
        if typeFound is None :
            raise DurationException('cannot find duration types near quarter length %s' % qLen)

    # try dots
    # using typeFound here is the largest type that is not greater than qLen
    if not match:
        dots, durType = dottedMatch(qLen)
        if durType is not False:
            dNew = DurationUnit(durType)
            dNew.dots = dots
            post.append(dNew)
            match = True

    typeNext = nextLargerType(typeFound)
    # try tuplets
    # using typeNext is the next type that is larger than then the qLen
    if not match:
        # just get the first candidate
        tupleCandidates = quarterLengthToTuplet(qLen, 1)
        if len(tupleCandidates) > 0:
            # assume that the first, using the smallest type, is best
            dNew = DurationUnit(typeNext)
            dNew.tuplets = (tupleCandidates[0],)
            post.append(dNew)
            match = True

    # if we do not have a match, remove the largest type not greater
    # and recursively apply
    if not match:
        post.append(DurationUnit(typeFound))
        qLenRemainder = qLen - typeToDuration[typeFound]
        if qLenRemainder < 0:
            raise DurationException('cannot reduce quarter length (%s)' % qLenRemainder)
        # trying a fixed minimum limit
        # this it do deal with common errors in processing
        if qLenRemainder > .004:
            try:
                if len(post) > 6: # we probably have a problem
                    raise DurationException('duration exceeds 6 components, with %s qLen left' % (qLenRemainder))
                else:
                    post += quarterLengthToDurations(qLenRemainder)
            except RuntimeError: # if recursion exceeded
                msg = 'failed to find duration for qLen %s, qLenRemainder %s, post %s' % (qLen, qLenRemainder, post)
                raise DurationException(msg)
    if not link: # make unlink all
        for du in post:
            du.unlink()
    return post


def partitionQuarterLength(qLen, qLenDiv=4):
    '''
    Given a `qLen` (quarterLength) and a `qLenDiv`, that is, a base quarterLength to divide the `qLen` into
    (default = 4; i.e., into whole notes), returns a list of Durations that
    partition the given quarterLength so that there is no leftovers.

    This is a useful tool for partitioning a duration by Measures (i.e., take a long Duration and
    make it fit within several measures) or by beat groups.

    Here is a Little demonstration function that will show how we can use partitionQuarterLength:

    >>> def pql(qLen, qLenDiv):
    ...    partitionList = duration.partitionQuarterLength(qLen, qLenDiv)
    ...    for dur in partitionList:
    ...        print(duration.unitSpec(dur))


    Divide 2.5 quarters worth of time into eighth notes.
    >>> pql(2.5,.5)
    (0.5, 'eighth', 0, None, None, None)
    (0.5, 'eighth', 0, None, None, None)
    (0.5, 'eighth', 0, None, None, None)
    (0.5, 'eighth', 0, None, None, None)
    (0.5, 'eighth', 0, None, None, None)


    Divide 5 qLen into 2.5 qLen bundles (i.e., 5/8 time)
    >>> pql(5, 2.5)
    (2.0, 'half', 0, None, None, None)
    (0.5, 'eighth', 0, None, None, None)
    (2.0, 'half', 0, None, None, None)
    (0.5, 'eighth', 0, None, None, None)


    Divide 5.25 qLen into dotted halves
    >>> pql(5.25,3)
    (3.0, 'half', 1, None, None, None)
    (2.0, 'half', 0, None, None, None)
    (0.25, '16th', 0, None, None, None)


    Divide 1.33333 qLen into triplet eighths:
    >>> pql(4.0/3.0, 1.0/3.0)
    (0.333..., 'eighth', 0, 3, 2, 'eighth')
    (0.333..., 'eighth', 0, 3, 2, 'eighth')
    (0.333..., 'eighth', 0, 3, 2, 'eighth')
    (0.333..., 'eighth', 0, 3, 2, 'eighth')

    Divide 1.5 into triplet eighths
    >>> pql(1.5,.33333333333333)
    (0.333..., 'eighth', 0, 3, 2, 'eighth')
    (0.333..., 'eighth', 0, 3, 2, 'eighth')
    (0.333..., 'eighth', 0, 3, 2, 'eighth')
    (0.333..., 'eighth', 0, 3, 2, 'eighth')
    (0.1666..., '16th', 0, 3, 2, '16th')

    There is no problem if the division unit is larger then the source duration, it
    just will not be totally filled.
    >>> pql(1.5, 4)
    (1.5, 'quarter', 1, None, None, None)
    '''

    post = []

    while qLen >= qLenDiv:
        post += quarterLengthToDurations(qLenDiv)
        qLen = qLen - qLenDiv
    if common.almostEquals(qLen, 0, grain=1e-5):
        #return post, True
        return post
    else:
        post += quarterLengthToDurations(qLen)
        #return post, False
        return post


def convertTypeToQuarterLength(dType, dots=0, tuplets=None, dotGroups=None):
    '''
    Given a rhythm type (`dType`), number of dots (`dots`), an optional list of
    Tuplet objects (`tuplets`), and a (very) optional list of
    Medieval dot groups (`dotGroups`), return the equivalent quarter length.


    >>> duration.convertTypeToQuarterLength('whole')
    4.0
    >>> duration.convertTypeToQuarterLength('16th')
    0.25
    >>> duration.convertTypeToQuarterLength('quarter', 2)
    1.75


    >>> tup = duration.Tuplet(numberNotesActual = 5, numberNotesNormal = 4)
    >>> duration.convertTypeToQuarterLength('quarter', 0, [tup])
    0.8...


    >>> tup = duration.Tuplet(numberNotesActual = 3, numberNotesNormal = 4)
    >>> duration.convertTypeToQuarterLength('quarter', 0, [tup])
    1.333333...


    Also can handle those rare medieval dot groups
    (such as dotted-dotted half notes that take a full measure of 9/8.
    Conceptually, these are dotted-(dotted-half) notes.  See
    trecento.trecentoCadence for more information
    ).
    >>> duration.convertTypeToQuarterLength('half', dots = 1, dotGroups = [1,1])
    4.5
    '''
    if dType in typeToDuration:
        durationFromType = typeToDuration[dType]
    else:
        raise DurationException(
        "no such type (%s) avaliable for conversion" % dType)

    qtrLength = durationFromType

    # weird medieval notational device; rarely used.
    if dotGroups is not None and len(dotGroups) > 1:
        for dots in dotGroups:
            if dots > 0:
                qtrLength *= common.dotMultiplier(dots)
    else:
        qtrLength *= common.dotMultiplier(dots)

    if tuplets is not None:
        for tup in tuplets:
            qtrLength *= tup.tupletMultiplier()
    return qtrLength


def convertTypeToNumber(dType):
    '''Convert a duration type string (`dType`) to a numerical scalar representation that shows
    how many of that duration type fits within a whole note.


    >>> duration.convertTypeToNumber('quarter')
    4
    >>> duration.convertTypeToNumber('half')
    2
    >>> duration.convertTypeToNumber('1024th')
    1024
    >>> duration.convertTypeToNumber('maxima')
    0.125
    '''
    dTypeFound = None
    for num, typeName in typeFromNumDict.items():
        if dType == typeName:
            #dTypeFound = int(num) # not all of these are integers
            dTypeFound = num
            break
    if dTypeFound is None:
        raise DurationException("Could not determine durationNumber from %s"
        % dTypeFound)
    else:
        return dTypeFound


def updateTupletType(durationList):
    '''Given a list of Durations or DurationUnits,
    examine each Duration, and each component, and set Tuplet type to
    start or stop, as necessary.


    >>> a = duration.Duration(); a.quarterLength = .33333
    >>> b = duration.Duration(); b.quarterLength = .33333
    >>> c = duration.DurationUnit(); c.quarterLength = .33333
    >>> d = duration.Duration(); d.quarterLength = 2
    >>> e = duration.Duration(); e.quarterLength = .33333
    >>> f = duration.DurationUnit(); f.quarterLength = .33333
    >>> g = duration.Duration(); g.quarterLength = .33333

    >>> a.tuplets[0].type is None
    True
    >>> duration.updateTupletType([a, b, c, d, e, f, g])
    >>> a.tuplets[0].type == 'start'
    True
    >>> b.tuplets[0].type is None
    True
    >>> c.tuplets[0].type == 'stop'
    True
    >>> e.tuplets[0].type == 'start'
    True
    >>> g.tuplets[0].type == 'stop'
    True

    TODO: Move to TupletFixer
    '''
    #environLocal.printDebug(['calling updateTupletType'])
    tupletMap = [] # a list of tuplet obj / dur pairs

    if isinstance(durationList, Duration): # if a Duration object alone
        durationList = [durationList] # put in list

    for part in durationList: # can be Durations or DurationUnits
        if isinstance(part, Duration):
            partGroup = part.components
        else:
            partGroup = [part] # emulate Duration.components
        for dur in partGroup: # all DurationUnits
            tuplets = dur.tuplets
            if tuplets in [(), None]: # no tuplets, length is zero
                tupletMap.append([None, dur])
            elif len(tuplets) > 1:
                raise Exception('got multi-tuplet DurationUnit; cannot yet handle this. %s' % tuplets)
            elif len(tuplets) == 1:
                tupletMap.append([tuplets[0], dur])
                if tuplets[0] != dur.tuplets[0]:
                    raise Exception('cannot access Tuplets object from within DurationUnit')
            else:
                raise Exception('cannot handle these tuplets: %s' % tuplets)

    # have a list of tuplet, DurationUnit pairs
    completionCount = 0 # qLen currently filled
    completionTarget = None # qLen necessary to fill tuplet
    for i in range(len(tupletMap)):
        tuplet, dur = tupletMap[i]

        if i > 0:
            tupletPrevious, unused_durPrevious = tupletMap[i - 1]
        else:
            tupletPrevious, unused_durPrevious = None, None

        if i < len(tupletMap) - 1:
            tupletNext, unused_durNext = tupletMap[i + 1]
#            if tupletNext != None:
#                nextNormalType = tupletNext.durationNormal.type
#            else:
#                nextNormalType = None
        else:
            tupletNext, unused_durNext = None, None
#            nextNormalType = None

#         environLocal.printDebug(['updateTupletType previous, this, next:',
#                                  tupletPrevious, tuplet, tupletNext])

        if tuplet != None:
#            thisNormalType = tuplet.durationNormal.type
            completionCount += dur.quarterLength
            # if previous tuplet is None, always start
            # always reset completion target
            if tupletPrevious is None or completionTarget is None:
                tuplet.type = 'start'
                # get total quarter length of this tuplet
                completionTarget = (tuplet.numberNotesNormal *
                                   tuplet.durationNormal.quarterLength)

                #environLocal.printDebug(['starting tuplet type, value:',
                #                         tuplet, tuplet.type])
                #environLocal.printDebug(['completion count, target:',
                #                         completionCount, completionTarget])

            # if tuplet next is None, always stop
            # if both previous and next are None, just keep a start

            # this, below, is optional:
            # if next normal type is not the same as this one, also stop
            # common.greaterThan uses is >= w/ almost equals
            elif (tupletNext is None or
                common.greaterThanOrEqual(completionCount, completionTarget)):
                tuplet.type = 'stop'
                completionTarget = None # reset
                completionCount = 0 # rest
                #environLocal.printDebug(['stopping tuplet type, value:',
                #                         tuplet, tuplet.type])
                #environLocal.printDebug(['completion count, target:',
                #                         completionCount, completionTarget])

            # if typlet next and previous not None, increment
            elif tupletPrevious != None and tupletNext != None:
                # do not need to change tuplet type; should be None
                pass
                #environLocal.printDebug(['completion count, target:',
                #                         completionCount, completionTarget])


#-------------------------------------------------------------------------------


class TupletException(exceptions21.Music21Exception):
    pass


class Tuplet(object):
    '''
    A tuplet object is a representation of a musical tuplet (like a triplet).
    It expresses a ratio that modifies duration values and are stored in
    Duration objects in a "tuple" (immutable list; since there can be nested
    tuplets) in the duration's .tuplets property.

    The primary representation uses two pairs of note numbers and durations.

    The first pair of note numbers and durations describes the representation
    within the tuplet, or the value presented by the context. This is called
    "actual." In a standard 8th note triplet this would be 3, eighth.
    Attributes are `numberNotesActual`, `durationActual`.

    The second pair of note numbers and durations describes the space that
    would have been occupied in a normal context. This is called "normal." In a
    standard 8th note triplet this would be 2, eighth. Attributes are
    `numberNotesNormal`, `durationNormal`.

    If duration values are not provided, the `durationActual` and
    `durationNormal` are assumed to be eighths.

    If only one duration, either `durationActual` or `durationNormal`, is
    provided, both are set to the same value.

    Note that this is a duration modifier, or a generator of ratios to scale
    quarterLength values in Duration objects.

    ::

        >>> myTup = duration.Tuplet(numberNotesActual = 5, numberNotesNormal = 4)
        >>> print(myTup.tupletMultiplier())
        0.8

    ::

        >>> myTup2 = duration.Tuplet(8, 5)
        >>> print(myTup2.tupletMultiplier())
        0.625

    ::

        >>> myTup2 = duration.Tuplet(6, 4, "16th")
        >>> print(myTup2.durationActual.type)
        16th

    ::

        >>> print(myTup2.tupletMultiplier())
        0.666...

    Tuplets may be frozen, in which case they become immutable. Tuplets
    which are attached to Durations are automatically frozen.  Otherwise
    a tuplet could change without the attached duration knowing about it,
    which would be a real problem.

    ::

        >>> myTup.frozen = True
        >>> myTup.tupletActual = [3, 2]
        Traceback (most recent call last):
        ...
        TupletException: A frozen tuplet (or one attached to a duration) is immutable

    ::

        >>> myHalf = duration.Duration("half")
        >>> myHalf.appendTuplet(myTup2)
        >>> myTup2.tupletActual = [5, 4]
        Traceback (most recent call last):
        ...
        TupletException: A frozen tuplet (or one attached to a duration) is immutable

    Note that if you want to create a note with a simple Tuplet attached to it,
    you can just change the quarterLength of the note:

    ::

        >>> myNote = note.Note("C#4")
        >>> myNote.quarterLength = 0.8
        >>> myNote.duration.fullName
        'Quarter Quintuplet (0.8QL)'

    ::

        >>> myNote.duration.tuplets
        (<music21.duration.Tuplet 5/4/quarter>,)

    OMIT_FROM_DOCS
    We should also have a tupletGroup spanner.

    object that groups note objects into larger groups.
    # TODO: use __setattr__ to freeze all properties, and make a metaclass
    # exceptions: tuplet type, tuplet id: things that don't affect length
    '''

    ### CLASS VARIABLES ###

    frozen = False

    ### INITIALIZER ###

    def __init__(self, *arguments, **keywords):
        #environLocal.printDebug(['creating Tuplet instance'])

        # necessary for some complex tuplets, interrupted, for instance

        if len(arguments) == 3:
            keywords['numberNotesActual'] = arguments[0]
            keywords['numberNotesNormal'] = arguments[1]
            keywords['durationActual'] = arguments[2]
            keywords['durationNormal'] = arguments[2]
        elif len(arguments) == 2:
            keywords['numberNotesActual'] = arguments[0]
            keywords['numberNotesNormal'] = arguments[1]

        if 'tupletId' in keywords:
            self.tupletId = keywords['tupletId']
        else:
            self.tupletId = 0

        if 'nestedLevel' in keywords:
            self.nestedLevel = keywords['nestedLevel']
        else:
            self.nestedLevel = 1

        # actual is the count of notes that happen in this space
        # this is not the previous/expected duration of notes that happen
        if 'numberNotesActual' in keywords:
            self.numberNotesActual = keywords['numberNotesActual']
        else:
            self.numberNotesActual = 3.0

        # this previously stored a Duration, not a DurationUnit
        if 'durationActual' in keywords and keywords['durationActual'] != None:
            if isinstance(keywords['durationActual'], basestring):
                self.durationActual = DurationUnit(keywords['durationActual'])
            else:
                self.durationActual = keywords['durationActual']
        else:
            self.durationActual = DurationUnit("eighth")

        # normal is the space that would normally be occupied by the tuplet span
        if 'numberNotesNormal' in keywords:
            self.numberNotesNormal = keywords['numberNotesNormal']
        else:
            self.numberNotesNormal = 2.0

        # this previously stored a Duration, not a DurationUnit
        if 'durationNormal' in keywords and keywords['durationNormal'] != None:
            if isinstance(keywords['durationNormal'], basestring):
                self.durationNormal = DurationUnit(keywords['durationNormal'])
            else:
                self.durationNormal = keywords['durationNormal']
        else:
            self.durationNormal = DurationUnit("eighth")

        # Type is start, stop, or startStop: determines whether to start or stop
        # the bracket/group drawing
        # startStop is not used in musicxml, it will be encoded
        # as two notations (start + stop) in musicxml
        self.type = None
        self.bracket = True # true or false
        self.placement = "above" # above or below
        self.tupletActualShow = "number" # could be "number","type", or "none"
        self.tupletNormalShow = None # for ratios?

        # this attribute is not yet used anywhere
        #self.nestedInside = ""  # could be a tuplet object

    ### SPECIAL METHODS ###

    def __repr__(self):
        return ("<music21.duration.Tuplet %d/%d/%s>" % (self.numberNotesActual, self.numberNotesNormal, self.durationNormal.type))

    ### PUBLIC METHODS ###

    def augmentOrDiminish(self, amountToScale, inPlace=True):
        '''
        Given a number greater than zero,
        multiplies the current quarterLength of the
        duration by the number and resets the components
        for the duration (by default).  Or if inPlace is
        set to False, returns a new duration that has
        the new length.


        Note that the default for inPlace is the opposite
        of what it is for augmentOrDiminish on a Stream.
        This is done purposely to reflect the most common
        usage.



        >>> a = duration.Tuplet()
        >>> a.setRatio(6,2)
        >>> a.tupletMultiplier()
        0.333...
        >>> a.durationActual
        <music21.duration.DurationUnit 0.5>
        >>> a.augmentOrDiminish(.5)
        >>> a.durationActual
        <music21.duration.DurationUnit 0.25>
        >>> a.tupletMultiplier()
        0.333...
        '''
        if not amountToScale > 0:
            raise DurationException('amountToScale must be greater than zero')
        # TODO: scale the triplet in the same manner as Durations

        if inPlace:
            post = self
            self.frozen = False # have to unfreeze
        else:
            post = copy.deepcopy(self)

        # duration units scale
        post.durationActual.augmentOrDiminish(amountToScale, inPlace=True)
        post.durationNormal.augmentOrDiminish(amountToScale, inPlace=True)

        # ratios stay the same
        #self.numberNotesActual = actual
        #self.numberNotesNormal = normal

    def setDurationType(self, durType):
        '''Set the Duration for both actual and normal.

        A type string or quarter length can be given.


        >>> a = duration.Tuplet()
        >>> a.tupletMultiplier()
        0.666...
        >>> a.totalTupletLength()
        1.0
        >>> a.setDurationType('half')
        >>> a.tupletMultiplier()
        0.6666...
        >>> a.totalTupletLength()
        4.0

        >>> a.setDurationType(2)
        >>> a.totalTupletLength()
        4.0
        >>> a.setDurationType(4)
        >>> a.totalTupletLength()
        8.0


        '''
        # these used to be Duration; now using DurationUnits
        if self.frozen is True:
            raise TupletException("A frozen tuplet (or one attached to a duration) is immutable")
        if common.isNum(durType):
            durType = convertQuarterLengthToType(durType)

        self.durationActual = DurationUnit(durType)
        self.durationNormal = DurationUnit(durType)

    def setRatio(self, actual, normal):
        '''Set the ratio of actual divisions to represented in normal divisions.
        A triplet is 3 actual in the time of 2 normal.


        >>> a = duration.Tuplet()
        >>> a.tupletMultiplier()
        0.666...
        >>> a.setRatio(6,2)
        >>> a.tupletMultiplier()
        0.333...

        One way of expressing 6/4-ish triplets without numbers:
        >>> a = duration.Tuplet()
        >>> a.setRatio(3,1)
        >>> a.durationActual = duration.DurationUnit('quarter')
        >>> a.durationNormal = duration.DurationUnit('half')
        >>> a.tupletMultiplier()
        0.666...
        >>> a.totalTupletLength()
        2.0
        '''
        if self.frozen is True:
            raise TupletException("A frozen tuplet (or one attached to a duration) is immutable")

        self.numberNotesActual = actual
        self.numberNotesNormal = normal

    def totalTupletLength(self):
        '''
        The total duration in quarter length of the tuplet as defined, assuming that
        enough notes existed to fill all entire tuplet as defined.

        For instance, 3 quarters in the place of 2 quarters = 2.0
        5 half notes in the place of a 2 dotted half notes = 6.0
        (In the end it's only the denominator that matters)


        >>> a = duration.Tuplet()
        >>> a.totalTupletLength()
        1.0
        >>> a.numberNotesActual = 3
        >>> a.durationActual = duration.Duration('half')
        >>> a.numberNotesNormal = 2
        >>> a.durationNormal = duration.Duration('half')
        >>> a.totalTupletLength()
        4.0
        >>> a.setRatio(5,4)
        >>> a.totalTupletLength()
        8.0
        >>> a.setRatio(5,2)
        >>> a.totalTupletLength()
        4.0
        '''
        return self.numberNotesNormal * self.durationNormal.quarterLength

    def tupletMultiplier(self):
        '''Get a floating point value by which to scale the duration that
        this Tuplet is associated with.


        >>> myTuplet = duration.Tuplet()
        >>> print(round(myTuplet.tupletMultiplier(), 3))
        0.667
        >>> myTuplet.tupletActual = [5, duration.Duration('eighth')]
        >>> myTuplet.numberNotesActual
        5
        >>> myTuplet.durationActual.type
        'eighth'
        >>> print(myTuplet.tupletMultiplier())
        0.4
        '''
        lengthActual = self.durationActual.quarterLength
        return (self.totalTupletLength() / (
                self.numberNotesActual * lengthActual))

    ### PUBLIC PROPERTIES ###

    @property
    def fullName(self):
        '''
        Return the most complete representation of this tuplet in a readable
        form.

        >>> t = duration.Tuplet(numberNotesActual = 5, numberNotesNormal = 2)
        >>> t.fullName
        'Quintuplet'

        >>> t = duration.Tuplet(numberNotesActual = 3, numberNotesNormal = 2)
        >>> t.fullName
        'Triplet'

        >>> t = duration.Tuplet(numberNotesActual = 17, numberNotesNormal = 14)
        >>> t.fullName
        'Tuplet of 17/14ths'

        '''
        # actual is what is presented to viewer
        numActual = self.numberNotesActual
        numNormal = self.numberNotesNormal
        #dur = self.durationActual

        if numActual in [3] and numNormal in [2]:
            return 'Triplet'
        elif numActual in [5] and numNormal in [4, 2]:
            return 'Quintuplet'
        elif numActual in [6] and numNormal in [4]:
            return 'Sextuplet'
        ordStr = common.ordinalAbbreviation(numNormal, plural=True)
        return 'Tuplet of %s/%s%s' % (numActual, numNormal, ordStr)

<<<<<<< HEAD
    @property
    def tupletActual(self):
        '''
        Get or set a two element list of number notes actual and duration
        actual.
        '''
        return [self.numberNotesActual, self.durationActual]

    @tupletActual.setter
    def tupletActual(self, tupList=[]):
        if self.frozen is True:
            raise TupletException("A frozen tuplet (or one attached to a duration) is immutable")
        self.numberNotesActual, self.durationActual = tupList

    @property
    def tupletNormal(self):
        '''
        Get or set a two element list of number notes actual and duration
        normal.
        '''
        return self.numberNotesNormal, self.durationNormal

    @tupletNormal.setter
    def tupletNormal(self, tupList=[]):
        if self.frozen is True:
            raise TupletException("A frozen tuplet (or one attached to a duration) is immutable")
        self.numberNotesNormal, self.durationNormal = tupList
=======
    @apply
    def tupletActual():  # @NoSelf
        def fget(self):
            '''
            Get or set a two element list of number notes actual and duration
            actual.
            '''
            return [self.numberNotesActual, self.durationActual]
        def fset(self, tupList=None):
            if tupList is None:
                tupList = []
            if self.frozen is True:
                raise TupletException("A frozen tuplet (or one attached to a duration) is immutable")
            self.numberNotesActual, self.durationActual = tupList
        return property(**locals())

    @apply
    def tupletNormal():  # @NoSelf
        def fget(self):
            '''
            Get or set a two element list of number notes actual and duration
            normal.
            '''
            return self.numberNotesNormal, self.durationNormal
        def fset(self, tupList=None):
            if tupList is None:
                tupList = []
            if self.frozen is True:
                raise TupletException("A frozen tuplet (or one attached to a duration) is immutable")
            self.numberNotesNormal, self.durationNormal = tupList
        return property(**locals())
>>>>>>> 6740b7d2


#-------------------------------------------------------------------------------


class DurationCommon(SlottedObject):
    '''
    A base class for both Duration and DurationUnit objects.
    '''

    ### CLASS VARIABLES ###

    __slots__ = (
        '_componentsNeedUpdating',
        '_quarterLengthNeedsUpdating',
        '_typeNeedsUpdating',
        )

    ### INITIALIZER ###
    
    def __init__(self):
        self._componentsNeedUpdating = False
        self._quarterLengthNeedsUpdating = False
        self._typeNeedsUpdating = False

    ### SPECIAL METHODS ###

#    def __getstate__(self):
#        state = {}
#        slots = set()
#        for cls in self.__class__.mro():
#            slots.update(getattr(cls, '__slots__', ()))
#        for slot in slots:
#            state[slot] = getattr(self, slot, None)
#        return state
#
#    def __setstate__(self, state):
#        for slot, value in state.iteritems():
#            setattr(self, slot, value)

    ### PUBLIC METHODS ###

    def aggregateTupletRatio(self):
        '''
        Return the aggregate tuplet ratio. Say you have 3:2 under a 5:4. This
        will give the equivalent in non-nested tuplets. Returns a tuple
        representing the tuplet(!).  In the case of 3:2 under 5:4, it will
        return (15, 8).

        This method is needed for MusicXML time-modification among other
        places.

        ::

            >>> complexDur = duration.Duration('eighth')
            >>> complexDur.appendTuplet(duration.Tuplet())
            >>> complexDur.aggregateTupletRatio()
            (3, 2)

        Nested tuplets are possible...

        ::

            >>> tup2 = duration.Tuplet()
            >>> tup2.setRatio(5, 4)
            >>> complexDur.appendTuplet(tup2)
            >>> complexDur.aggregateTupletRatio()
            (15, 8)

        '''
        currentMultiplier = 1
        for thisTuplet in self.tuplets:
            currentMultiplier *= thisTuplet.tupletMultiplier()
        return common.decimalToTuplet(1.0 / currentMultiplier)

    ### PUBLIC PROPERTIES ###

    @property
    def classes(self):
        '''
        Returns a list containing the names (strings, not objects) of classes
        that this object belongs to -- starting with the object's class name
        and going up the mro() for the object.  Very similar to Perl's @ISA
        array.  See music21.Music21Object.classes for more details.
        '''
        return [x.__name__ for x in self.__class__.mro()]


#------------------------------------------------------------------------------


class DurationUnit(DurationCommon):
    '''
    A DurationUnit is a duration notation that (generally) can be notated with
    a single notation unit, such as one note head, without a tie.

    DurationUnits are not usually instantiated by users of music21, but are
    used within Duration objects to model the containment of numerous summed
    components.

    Like Durations, DurationUnits have the option of unlinking the
    quarterLength and its representation on the page. For instance, in 12/16,
    Brahms sometimes used a dotted half note to indicate the length of 11/16th
    of a note. (see Don Byrd's Extreme Notation webpage for more information).
    Since this duration can be expressed by a single graphical unit in Brahms's
    shorthand, it can be modeled by a single DurationUnit of unliked
    graphical/temporal representation.

    Additional types are needed beyond those in Duration::

        * 'zero' type for zero-length durations
        * 'unexpressible' type for anything that cannot
          be expressed as a single notation unit, and thus
          needs a full Duration object (such as 2.5 quarterLengths.)

    '''

    ### CLASS VARIABLES ###

    __slots__ = (
        '_dots',
        '_link',
        '_qtrLength',
        '_tuplets',
        '_type',
        'type',
        )

    ### INITIALIZER ###

    def __init__(self, prototype='quarter'):
        DurationCommon.__init__(self)
        self._link = True  # default is True
        self._type = ""
        # dots can be a float for expressing Crumb dots (1/2 dots)
        # dots is a list for rarely used: dotted-dotted notes;
        #  e.g. dotted-dotted half in 9/8 expressed as 1,1
        self._dots = [0]
        self._tuplets = ()  # an empty tuple
        if common.isNum(prototype):
            self._qtrLength = prototype
            self._typeNeedsUpdating = True
            self._quarterLengthNeedsUpdating = False
        else:
            if prototype not in typeToDuration:
                raise DurationException('type (%s) is not valid' % type)
            self.type = prototype
            self._qtrLength = 0.0
            self._typeNeedsUpdating = False
            self._quarterLengthNeedsUpdating = True

    ### SPECIAL METHODS ###

    def __eq__(self, other):
        '''
        Test equality. Note: this may not work with Tuplets until we
        define equality tests for tuplets.

        ::

            >>> aDur = duration.DurationUnit('quarter')
            >>> bDur = duration.DurationUnit('16th')
            >>> cDur = duration.DurationUnit('16th')
            >>> aDur == bDur
            False

        ::

            >>> cDur == bDur
            True

        '''
        if other is None or not isinstance(other, DurationCommon):
            return False
        if self.type == other.type:
            if self.dots == other.dots:
                if self.tuplets == other.tuplets:
                    if self.quarterLength == other.quarterLength:
                        return True
        return False

    def __ne__(self, other):
        '''
        Test not equality.

        ::

            >>> aDur = duration.DurationUnit('quarter')
            >>> bDur = duration.DurationUnit('16th')
            >>> cDur = duration.DurationUnit('16th')
            >>> aDur != bDur
            True

        ::

            >>> cDur != bDur
            False

        '''
        return not self.__eq__(other)

    def __repr__(self):
        '''
        Return a string representation.

        ::

            >>> aDur = duration.DurationUnit('quarter')
            >>> repr(aDur)
            '<music21.duration.DurationUnit 1.0>'

        '''
        return '<music21.duration.DurationUnit %s>' % self.quarterLength

    ### PUBLIC METHODS ###

    def appendTuplet(self, newTuplet):
        newTuplet.frozen = True
        self._tuplets = self._tuplets + (newTuplet,)
        self._quarterLengthNeedsUpdating = True

    def augmentOrDiminish(self, amountToScale, inPlace=True):
        '''
        Given a number greater than zero, multiplies the current quarterLength
        of the duration by the number and resets the components for the
        duration (by default).  Or if inPlace is set to False, returns a new
        duration that has the new length.


        Note that the default for inPlace is the opposite of what it is for
        augmentOrDiminish on a Stream.  This is done purposely to reflect the
        most common usage.

        ::

            >>> bDur = duration.DurationUnit('16th')
            >>> bDur.augmentOrDiminish(2)
            >>> bDur.quarterLength
            0.5

        ::

            >>> bDur.type
            'eighth'

        ::

            >>> bDur.augmentOrDiminish(4)
            >>> bDur.type
            'half'

        ::

            >>> bDur.augmentOrDiminish(.125)
            >>> bDur.type
            '16th'

        ::

            >>> cDur = bDur.augmentOrDiminish(16, inPlace=False)
            >>> cDur, bDur
            (<music21.duration.DurationUnit 4.0>, <music21.duration.DurationUnit 0.25>)

        '''
        if not amountToScale > 0:
            raise DurationException('amountToScale must be greater than zero')

        if inPlace:
            post = self
        else:
            post = DurationUnit()
        # note: this is not yet necessary, as changes are configured
        # by quarterLength, and this process generates new tuplets
        # if alternative scaling methods are used for performance, this
        # method can be used.
#         for tup in post._tuplets:
#             tup.augmentOrDiminish(amountToScale, inPlace=True)
        # possible look for convenient optimizations for easy scaling
        # not sure if _link should be altered?
        post.quarterLength = self.quarterLength * amountToScale
        if not inPlace:
            return post
        else:
            return None

    def link(self):
        self._link = True

    def setTypeFromNum(self, typeNum):
        #numberFound = None
        if str(typeNum) in typeFromNumDict:
            self.type = typeFromNumDict[str(typeNum)]
        else:
            raise DurationException("cannot find number %s" % typeNum)

    def unlink(self):
        self._link = False

    def updateQuarterLength(self):
        '''
        Updates the quarterLength if _link is True. Called by
        self._getQuarterLength if _quarterLengthNeedsUpdating is set to True.

        To set quarterLength, use self.quarterLength.

        ::

            >>> bDur = duration.DurationUnit('16th')
            >>> bDur.quarterLength
            0.25

        ::

            >>> bDur.unlink()
            >>> bDur.quarterLength = 234
            >>> bDur.quarterLength
            234.0

        ::

            >>> bDur.type
            '16th'

        ::

            >>> bDur.link() # if linking is restored, type is used to get qLen
            >>> bDur.updateQuarterLength()
            >>> bDur.quarterLength
            0.25

        '''
        if self._link is True:
            self._qtrLength = convertTypeToQuarterLength(
                self.type,
                self.dots,
                self.tuplets,
                self.dotGroups,
                ) # add self.dotGroups
        self._quarterLengthNeedsUpdating = False

    def updateType(self):
        if self._link is True:
            # cant update both at same time
            self._quarterLengthNeedsUpdating = False
            tempDurations = quarterLengthToDurations(self.quarterLength)
            if len(tempDurations) > 1:
                self.type = 'unexpressible'
                self.dots = 0
                self.tuplets = ()
            else:
                self.type = tempDurations[0].type
                self.dots = tempDurations[0].dots
                self.tuplets = tempDurations[0].tuplets
        self._typeNeedsUpdating = False

    ### PUBLIC PROPERTIES ###

<<<<<<< HEAD
    @property
    def dotGroups(self):
        '''
        _dots is a list (so we can do weird things like dot groups)
        _getDotGroups lets you do the entire list (as a tuple)
=======
    @apply
    def dotGroups():  # @NoSelf
        def fget(self):
            '''
            _dots is a list (so we can do weird things like dot groups)
            _getDotGroups lets you do the entire list (as a tuple)
>>>>>>> 6740b7d2

        ::

            >>> d1 = duration.DurationUnit()
            >>> d1.type = 'half'
            >>> d1.dotGroups = [1, 1]  # dotted dotted half
            >>> d1.dots
            1

        ::

            >>> d1.dotGroups
            (1, 1)

        ::

            >>> d1.quarterLength
            4.5

        '''
        if self._typeNeedsUpdating:
            self.updateType()
        return tuple(self._dots)

<<<<<<< HEAD
    @dotGroups.setter
    def dotGroups(self, listValue):
        '''
        Sets the number of dots in a dot group
        '''
        self._quarterLengthNeedsUpdating = True
        if common.isListLike(listValue):
            if not isinstance(listValue, list):
                self._dots = list(listValue)
=======
        def fset(self, listValue):
            '''
            Sets the number of dots in a dot group
            '''
            self._quarterLengthNeedsUpdating = True
            if common.isListLike(listValue):
                if not isinstance(listValue, list):
                    self._dots = list(listValue)
                else:
                    self._dots = listValue
            else:
                raise DurationException("number of dots must be a number")
        return property(**locals())

    @apply
    def dots():  # @NoSelf
        def fget(self):
            '''
            _dots is a list (so we can do weird things like dot groups)
            Normally we only want the first element.
            So that's what dots returns...

            ::

                >>> a = duration.DurationUnit()
                >>> a.dots # dots is zero before assignment
                0

            ::

                >>> a.type = 'quarter'
                >>> a.dots = 1
                >>> a.quarterLength
                1.5

            ::

                >>> a.dots = 2
                >>> a.quarterLength
                1.75

            '''
            if self._typeNeedsUpdating:
                self.updateType()
            return self._dots[0]
        def fset(self, value):
            if value != self._dots[0]:
                self._quarterLengthNeedsUpdating = True
            if common.isNum(value):
                self._dots[0] = value
>>>>>>> 6740b7d2
            else:
                self._dots = listValue
        else:
            raise DurationException("number of dots must be a number")

    @property
    def dots(self):
        '''
        _dots is a list (so we can do weird things like dot groups)
        Normally we only want the first element.
        So that's what dots returns...

        ::

            >>> a = duration.DurationUnit()
            >>> a.dots # dots is zero before assignment
            0

        ::

            >>> a.type = 'quarter'
            >>> a.dots = 1
            >>> a.quarterLength
            1.5

        ::

            >>> a.dots = 2
            >>> a.quarterLength
            1.75

        '''
        if self._typeNeedsUpdating:
            self.updateType()
        return self._dots[0]

    @dots.setter
    def dots(self, value):
        if value != self._dots[0]:
            self._quarterLengthNeedsUpdating = True
        if common.isNum(value):
            self._dots[0] = value
        else:
            raise DurationException("number of dots must be a number")

    @property
    def fullName(self):
        '''
        Return the most complete representation of this Duration, providing
        dots, type, tuplet, and quarter length representation.

        ::

            >>> d = duration.DurationUnit()
            >>> d.quarterLength = 1.5
            >>> d.fullName
            'Dotted Quarter'

        ::

            >>> d = duration.DurationUnit()
            >>> d.quarterLength = 1.75
            >>> d.fullName
            'Double Dotted Quarter'

        ::

            >>> d = duration.DurationUnit()
            >>> d.type = 'half'
            >>> d.fullName
            'Half'

        ::

            >>> d = duration.DurationUnit()
            >>> d.type = 'longa'
            >>> d.fullName
            'Imperfect Longa'

        ::

            >>> d.dots = 1
            >>> d.fullName
            'Perfect Longa'

        '''
        dots = self.dots
        if dots == 1:
            dotStr = 'Dotted'
        elif dots == 2:
            dotStr = 'Double Dotted'
        elif dots == 3:
            dotStr = 'Triple Dotted'
        elif dots == 4:
            dotStr = 'Quadruple Dotted'
        elif dots > 4:
            dotStr = ('%d-Times Dotted' % dots)
        else:
            dotStr = None

        tuplets = self.tuplets
        #environLocal.printDebug(['tuplets', tuplets])
        tupletStr = None
        if len(tuplets) > 0:
            tupletStr = []
            for tup in tuplets:
                tupletStr.append(tup.fullName)
            tupletStr = ' '.join(tupletStr)
            #environLocal.printDebug(['tupletStr', tupletStr, tuplets])

        msg = []
        # type added here
        typeStr = self.type
        if dots >= 2 or (typeStr != 'longa' and typeStr != 'maxima'):
            if dotStr is not None:
                msg.append('%s ' % dotStr)
        else:
            if dots == 0:
                msg.append('Imperfect ')
            elif dots == 1:
                msg.append('Perfect ')

        if typeStr[0] in ['1', '2', '3', '5', '6']:
            pass # do nothing with capitalization
        else:
            typeStr = typeStr.title()

        if typeStr.lower() == 'complex':
            pass
        else:
            msg.append('%s ' % typeStr)

        if tupletStr is not None:
            msg.append('%s ' % tupletStr)
        # only add QL display if there are no dots or tuplets
        if tupletStr is not None or dots >= 3 or typeStr.lower() == 'complex':
            msg.append('(%sQL)' % (round(self.quarterLength, 2)))

        return ''.join(msg).strip() # avoid extra space

    @property
    def isLinked(self):
        '''
        Return a boolean describing this duration is linked or not.

        ::

            >>> d = duration.DurationUnit()
            >>> d.isLinked
            True

        ::
            >>> d.unlink()
            >>> d.isLinked
            False

        '''
        return self._link

    @property
    def ordinal(self):
        '''
        Converts type to an ordinal number where maxima = 1 and 1024th = 14;
        whole = 4 and quarter = 6.  Based on duration.ordinalTypeFromNum

        ::

            >>> a = duration.DurationUnit('whole')
            >>> a.ordinal
            4

        ::

            >>> b = duration.DurationUnit('maxima')
            >>> b.ordinal
            1

        ::

            >>> c = duration.DurationUnit('1024th')
            >>> c.ordinal
            14

        '''
        if self._typeNeedsUpdating:
            self.updateType()
        ordinalFound = None
        for i in range(len(ordinalTypeFromNum)):
            if self.type == ordinalTypeFromNum[i]:
                ordinalFound = i
                break
        if ordinalFound is None:
            raise DurationException(
                "Could not determine durationNumber from %s" % ordinalFound)
        else:
            return ordinalFound

<<<<<<< HEAD
    @property
    def quarterLength(self):
        '''
        Property for getting or setting the quarterLength of a
        DurationUnit.

        ::

            >>> a = duration.DurationUnit()
            >>> a.quarterLength = 3
            >>> a.quarterLength
            3.0

        ::
=======
    @apply
    def quarterLength():  # @NoSelf
        def fget(self):
            '''
            Property for getting or setting the quarterLength of a
            DurationUnit.
>>>>>>> 6740b7d2

            >>> a.type
            'half'

        ::

            >>> a.dots
            1

        ::

            >>> a.quarterLength = .5
            >>> a.type
            'eighth'

        ::

            >>> a.quarterLength = .75
            >>> a.type
            'eighth'

        ::

            >>> a.dots
            1

        ::

            >>> b = duration.DurationUnit()
            >>> b.quarterLength = 16
            >>> b.type
            'longa'

        '''
        if self._quarterLengthNeedsUpdating:
            self.updateQuarterLength()
        return self._qtrLength

    @quarterLength.setter
    def quarterLength(self, value):
        '''Set the quarter note length to the specified value.

        (We no longer unlink if quarterLength is greater than a longa)

        ::

            >>> a = duration.DurationUnit()
            >>> a.quarterLength = 3
            >>> a.type
            'half'

        ::

            >>> a.dots
            1

        ::

            >>> a.quarterLength = .5
            >>> a.type
            'eighth'

        ::

            >>> a.quarterLength = .75
            >>> a.type
            'eighth'

        ::

            >>> a.dots
            1

        ::

            >>> b = duration.DurationUnit()
            >>> b.quarterLength = 16
            >>> b.type
            'longa'

        ::

            >>> c = duration.DurationUnit()
            >>> c.quarterLength = 129
            >>> c.type
            Traceback (most recent call last):
                ...
            DurationException: Cannot return types greater than double duplex-maxima, your length was 129.0 : remove this when we are sure this works...

        '''
        if not common.isNum(value):
            raise DurationException(
            "not a valid quarter length (%s)" % value)
        if isinstance(value, int):
            value = float(value)
        if self._link:
            self._typeNeedsUpdating = True
        # need to make sure its a float for comparisons
        self._qtrLength = value

    @property
    def tuplets(self):
        '''Return a tuple of Tuplet objects '''
        if self._typeNeedsUpdating:
            self.updateType()
        return self._tuplets

    @tuplets.setter
    def tuplets(self, value):
        '''Takes in a tuple of Tuplet objects
        '''
        if not isinstance(value, tuple):
            raise DurationException(
            "value submitted (%s) is not a tuple of tuplets" % value)
        if self._tuplets != value:
            self._quarterLengthNeedsUpdating = True
        # note that in some cases this methods seems to be called more
        # often than necessary
        #environLocal.printDebug(['assigning tuplets in DurationUnit',
        #                         value, id(value)])
        for thisTuplet in value:
            thisTuplet.frozen = True
        self._tuplets = value

<<<<<<< HEAD
    @property
    def type(self):
        '''
        Property for getting or setting the type of a DurationUnit.

        ::
=======
            '''
            if not common.isNum(value):
                raise DurationException(
                "not a valid quarter length (%s)" % value)
            if isinstance(value, int):
                value = float(value)
            if self._link:
                self._typeNeedsUpdating = True
            # need to make sure its a float for comparisons
            self._qtrLength = value
        return property(**locals())

    @apply
    def tuplets():  # @NoSelf
        def fget(self):
            '''Return a tuple of Tuplet objects '''
            if self._typeNeedsUpdating:
                self.updateType()
            return self._tuplets
        def fset(self, value):
            '''Takes in a tuple of Tuplet objects
            '''
            if not isinstance(value, tuple):
                raise DurationException(
                "value submitted (%s) is not a tuple of tuplets" % value)
            if self._tuplets != value:
                self._quarterLengthNeedsUpdating = True
            # note that in some cases this methods seems to be called more
            # often than necessary
            #environLocal.printDebug(['assigning tuplets in DurationUnit',
            #                         value, id(value)])
            for thisTuplet in value:
                thisTuplet.frozen = True
            self._tuplets = value
        return property(**locals())

    @apply
    def type():  # @NoSelf
        def fget(self):
            '''
            Property for getting or setting the type of a DurationUnit.
>>>>>>> 6740b7d2

            >>> a = duration.DurationUnit()
            >>> a.quarterLength = 3
            >>> a.type
            'half'

        ::

            >>> a.dots
            1

        ::

            >>> a.type = 'quarter'
            >>> a.quarterLength
            1.5

        ::

            >>> a.type = '16th'
            >>> a.quarterLength
            0.375

        '''
        if self._typeNeedsUpdating:
            self.updateType()
        return self._type

    @type.setter
    def type(self, value):
        if value not in typeToDuration:
            raise DurationException("no such type exists: %s" % value)
        if value != self._type:  # only update if different
            # link status will be checked in quarterLengthNeeds updating
            self._quarterLengthNeedsUpdating = True
        self._type = value


#-------------------------------------------------------------------------------


class ZeroDuration(DurationUnit):
    '''
    Represents any Music21 element that does not last any length of time.
    '''

    ### CLASS VARIABLES ###

    isGrace = False

    __slots__ = ()

    ### INITIALIZER ###

    def __init__(self):
        DurationUnit.__init__(self)
        self.unlink()
        self.type = 'zero'
        self.quarterLength = 0.0

    ### SPECIAL METHODS ###

    def __repr__(self):
        '''Return a string representation.


        >>> zDur = duration.ZeroDuration()
        >>> repr(zDur)
        '<music21.duration.ZeroDuration>'
        '''
        return '<music21.duration.ZeroDuration>'


#-------------------------------------------------------------------------------


class DurationException(exceptions21.Music21Exception):
    pass


class Duration(DurationCommon):
    '''
    Durations are one of the most important objects in music21. A Duration
    represents a span of musical time measurable in terms of quarter notes (or
    in advanced usage other units). For instance, "57 quarter notes" or "dotted
    half tied to quintuplet sixteenth note" or simply "quarter note."

    A Duration object is made of one or more DurationUnit objects stored on the
    `components` list.

    Multiple DurationUnits in a single Duration may be used to express tied
    notes, or may be used to split duration across barlines or beam groups.
    Some Duration objects are not expressible as a single notation unit.

    Duration objects are not Music21Objects. Duration objects share many
    properties and attributes with DurationUnit objects, but Duration is not a
    subclass of DurationUnit.

    If a single argument is passed to Duration() and it is a string, then it is
    assumed to be a type, such as 'half', 'eighth', or '16th', etc.  If that
    single argument is a number then it is assumed to be a quarterLength (2 for
    half notes, .5 for eighth notes, .75 for dotted eighth notes, .333333333
    for a triplet eighth, etc.).  If one or more named arguments are passed
    then the Duration() is configured according to those arguments.  Supported
    arguments are 'type', 'dots', or 'components' (a list of
    :class:`music21.duration.DurationUnit` objects),

    Example 1: a triplet eighth configured by quarterLength:

    ::

        >>> d = duration.Duration(.333333333)
        >>> d.type
        'eighth'

    ::

        >>> d.tuplets
        (<music21.duration.Tuplet 3/2/eighth>,)

    Example 2: A Duration made up of multiple
    :class:`music21.duration.DurationUnit` objects automatically configured by
    the specified quarterLength.

    ::

        >>> d2 = duration.Duration(.625)
        >>> d2.type
        'complex'

    ::

        >>> d2.components
        [<music21.duration.DurationUnit 0.5>, <music21.duration.DurationUnit 0.125>]

    Example 3: A Duration configured by keywords.

    ::

        >>> d3 = duration.Duration(type = 'half', dots = 2)
        >>> d3.quarterLength
        3.5

    '''

    ### CLASS VARIABLES ###

    isGrace = False

    __slots__ = (
        'linkage',
        '_cachedIsLinked',
        '_components',
        '_qtrLength',
        )

    ### INITIALIZER ###

    def __init__(self, *arguments, **keywords):
        '''
        First positional argument is assumed to be type string or a quarterLength.
        '''
        DurationCommon.__init__(self)
        self._quarterLengthNeedsUpdating = False
        self._qtrLength = 0.0
        # always have one DurationUnit object
        self._components = []
        # assume first arg is a duration type
        self._componentsNeedUpdating = False
        # defer updating until necessary
        self._quarterLengthNeedsUpdating = False
        self._cachedIsLinked = None  # store for access w/o looking at components
        if len(arguments) > 0:
            if common.isNum(arguments[0]):
                self.quarterLength = arguments[0]
            else:
                self.addDurationUnit(DurationUnit(arguments[0]))
        if 'dots' in keywords:
            storeDots = keywords['dots']
        else:
            storeDots = 0
        if "components" in keywords:
            self.components = keywords["components"]
            # this is set in _setComponents
            #self._quarterLengthNeedsUpdating = True
        if 'type' in keywords:
            du = DurationUnit(keywords['type'])
            if storeDots > 0:
                du.dots = storeDots
            self.addDurationUnit(du)
        # permit as keyword so can be passed from notes
        if 'quarterLength' in keywords:
            self.quarterLength = keywords['quarterLength']
        # linkage specifies the thing used to connect durations.
        # If undefined, nothing is used.  "tie" is the most common linkage
        # Other sorts of things could be
        # dotted-ties, arrows, none, etc. As of Sep. 2008 -- not used.
        if "linkage" in keywords:
            self.linkage = keywords["linkages"]
        else:
            self.linkage = None

    ### SPECIAL METHODS ###

    def __eq__(self, other):
        '''
        Test equality. Note: this may not work with Tuplets until we
        define equality tests for tuplets.

        ::

            >>> aDur = duration.Duration('quarter')
            >>> bDur = duration.Duration('16th')
            >>> cDur = duration.Duration('16th')
            >>> aDur == bDur
            False

        ::

            >>> cDur == bDur
            True

        ::

            >>> dDur = duration.ZeroDuration()
            >>> eDur = duration.ZeroDuration()
            >>> dDur == eDur
            True

        '''
        if other is None or not isinstance(other, DurationCommon):
            return False

        if self.isComplex == other.isComplex:
            if len(self.components) == len(other.components):
                if len(self.components) == 0:
                    return True
                elif self.type == other.type:
                    if self.dots == other.dots:
                        if self.tuplets == other.tuplets:
                            if self.quarterLength == other.quarterLength:
                                return True
        return False

    def __ne__(self, other):
        '''Test not equality.

        ::

            >>> aDur = duration.Duration('quarter')
            >>> bDur = duration.Duration('16th')
            >>> cDur = duration.Duration('16th')
            >>> aDur != bDur
            True

        ::

            >>> cDur != bDur
            False

        '''
        return not self.__eq__(other)

    def __repr__(self):
        if self.isLinked:
            return '<music21.duration.Duration %s>' % self.quarterLength
        else:
            return '<music21.duration.Duration unlinked type:%s quarterLength:%s>' % (self.type, self.quarterLength)

    ### PRIVATE METHODS ###

    def _updateComponents(self):
        '''
        This method will re-construct components and thus is not good if the
        components are already configured as you like
        '''
        # this update will not be necessary
        self._quarterLengthNeedsUpdating = False
        if self.isLinked:
            try:
                self.components = quarterLengthToDurations(self.quarterLength)
            except DurationException:
                print ("problem updating components of note with quarterLength %s, chokes quarterLengthToDurations\n" % self.quarterLength)
                raise
        self._componentsNeedUpdating = False

    ### PUBLIC METHODS ###

    def addDurationUnit(self, dur, link=True):
        '''
        Add a DurationUnit or a Duration's components to this Duration.
        Does not simplify the Duration.  For instance, adding two
        quarter notes results in two tied quarter notes, not one half note.
        See `consolidate` below for more info on how to do that.



        >>> a = duration.Duration('quarter')
        >>> b = duration.Duration('quarter')
        >>> a.addDurationUnit(b)
        >>> a.quarterLength
        2.0
        >>> a.type
        'complex'
        '''
        if isinstance(dur, DurationUnit):
            if not link:
                dur.unlink()
            self.components.append(dur)
        elif isinstance(dur, Duration): # its a Duration object
            for c in dur.components:
                cNew = copy.deepcopy(c) # must copy as otherwise will unlink
                if not link:
                    cNew.unlink()
                self.components.append(cNew)
        else: # its a number that may produce more than one component
            for c in Duration(dur).components:
                if not link:
                    c.unlink()
                self.components.append(c)
        if link:
            self._quarterLengthNeedsUpdating = True

    def appendTuplet(self, newTuplet):
        self.tuplets = self.tuplets + (newTuplet,)

    def augmentOrDiminish(self, amountToScale,
        retainComponents=False, inPlace=True):
        '''
        Given a number greater than zero,
        multiplies the current quarterLength of the
        duration by the number and resets the components
        for the duration (by default).  Or if inPlace is
        set to False, returns a new duration that has
        the new length.


        Note that the default for inPlace is the opposite
        of what it is for augmentOrDiminish on a Stream.
        This is done purposely to reflect the most common
        usage.



        >>> aDur = duration.Duration()
        >>> aDur.quarterLength = 1.5 # dotted quarter
        >>> aDur.augmentOrDiminish(2)
        >>> aDur.quarterLength
        3.0
        >>> aDur.type
        'half'
        >>> aDur.dots
        1


        A complex duration that cannot be expressed as a single notehead (component)


        >>> bDur = duration.Duration()
        >>> bDur.quarterLength = 2.125 # requires components
        >>> len(bDur.components)
        2
        >>> cDur = bDur.augmentOrDiminish(2, retainComponents=True, inPlace=False)
        >>> cDur.quarterLength
        4.25
        >>> cDur.components
        [<music21.duration.DurationUnit 4.0>, <music21.duration.DurationUnit 0.25>]

        >>> dDur = bDur.augmentOrDiminish(2, retainComponents=False, inPlace=False)
        >>> dDur.components
        [<music21.duration.DurationUnit 4.0>, <music21.duration.DurationUnit 0.25>]


        '''
        if not amountToScale > 0:
            raise DurationException('amountToScale must be greater than zero')

        if inPlace:
            post = self
        else:
            post = copy.deepcopy(self)

        if retainComponents:
            for d in post.components:
                d.augmentOrDiminish(amountToScale, inPlace=True)
            self._typeNeedsUpdating = True
            self._quarterLengthNeedsUpdating = True
        else:
            post.quarterLength = post.quarterLength * amountToScale

        if not inPlace:
            return post
        else:
            return None

    def clear(self):
        '''
        Permit all components to be removed.
        (It is not clear yet if this is needed)


        >>> a = duration.Duration()
        >>> a.quarterLength = 4
        >>> a.type
        'whole'
        >>> a.clear()
        >>> a.quarterLength
        0.0
        >>> a.type
        'zero'
        '''
        self.components = []
        self._quarterLengthNeedsUpdating = True

    def componentIndexAtQtrPosition(self, quarterPosition):
        '''returns the index number of the duration component sounding at
        the given quarter position.

        Note that for 0 and the last value, the object is returned.


        >>> components = []
        >>> components.append(duration.Duration('quarter'))
        >>> components.append(duration.Duration('quarter'))
        >>> components.append(duration.Duration('quarter'))

        >>> a = duration.Duration()
        >>> a.components = components
        >>> a.updateQuarterLength()
        >>> a.quarterLength
        3.0
        >>> a.componentIndexAtQtrPosition(.5)
        0
        >>> a.componentIndexAtQtrPosition(1.5)
        1
        >>> a.componentIndexAtQtrPosition(2.5)
        2


        this is odd behavior:

        e.g. given d1, d2, d3 as 3 quarter notes and
        self.components = [d1, d2, d3]

        then

        self.componentIndexAtQtrPosition(1.5) == d2
        self.componentIndexAtQtrPosition(2.0) == d3
        self.componentIndexAtQtrPosition(2.5) == d3
        '''

#         if self._expansionNeeded:
#             self.expand()
#             self._expansionNeeded = False


        if self.components == []:
            raise DurationException(
                "Need components to run getComponentIndexAtQtrPosition")
        elif quarterPosition > self.quarterLength:
            raise DurationException(
                "position is after the end of the duration")

        elif quarterPosition < 0:
            # values might wrap around from the other side
            raise DurationException(
                "position is before the start of the duration")

        # it seems very odd that thes return objects
        # while the method name suggests indices will be returned
        if common.almostEquals(quarterPosition, 0):
            return self.components[0]
        elif common.almostEquals(quarterPosition, self.quarterLength):
            return self.components[-1]

        currentPosition = 0.0
        indexFound = None
        for i in range(len(self.components)):
            currentPosition += self.components[i].quarterLength
            if (currentPosition > quarterPosition and
                not common.almostEquals(currentPosition, quarterPosition)):
                indexFound = i
                break
        if indexFound is None:
            raise DurationException(
                "Could not match quarter length within an index.")
        else:
            return indexFound

    def componentStartTime(self, componentIndex):
        '''
        For a valid component index value, this returns the quarter note offset
        at which that component would start.


        This does not handle fractional arguments.



        >>> components = []
        >>> components.append(duration.Duration('quarter'))
        >>> components.append(duration.Duration('quarter'))
        >>> components.append(duration.Duration('quarter'))

        >>> a = duration.Duration()
        >>> a.components = components
        >>> a.updateQuarterLength()
        >>> a.quarterLength
        3.0
        >>> a.componentStartTime(0)
        0.0
        >>> a.componentStartTime(1)
        1.0
        '''

        if componentIndex not in range(len(self.components)):
            raise DurationException(('invalid component index value (%s) ' + \
                'submitted; value must be integers between 0 and %s') % (
                componentIndex, len(self.components) - 1))

        currentPosition = 0.0
        for i in range(componentIndex):
            currentPosition += self.components[i].quarterLength
        return currentPosition

    def consolidate(self):
        '''
        Given a Duration with multiple components, consolidate into a single
        Duration. This can only be based on quarterLength; this is
        destructive: information is lost from components.


        This cannot be done for all Durations, as DurationUnits cannot express all durations



        >>> a = duration.Duration()
        >>> a.fill(['quarter', 'half', 'quarter'])
        >>> a.quarterLength
        4.0
        >>> len(a.components)
        3
        >>> a.consolidate()
        >>> a.quarterLength
        4.0
        >>> len(a.components)
        1


        But it gains a type!


        >>> a.type
        'whole'
        '''
        if len(self.components) == 1:
            pass # nothing to be done
        else:
            dur = DurationUnit()
            # if quarter length is not notatable, will automatically unlink
            # some notations will not properly unlin, and raise an error
            dur.quarterLength = self.quarterLength
            self.components = [dur]

    def expand(self, qLenDiv=4):
        '''
        Make a duration notatable by partitioning it into smaller
        units (default qLenDiv = 4 (whole note)).  uses partitionQuarterLength
        '''
        self.components = partitionQuarterLength(
            self.quarterLength, qLenDiv)
        self._componentsNeedUpdating = False

    def fill(self, quarterLengthList=['quarter', 'half', 'quarter']):
        '''Utility method for testing; a quick way to fill components. This will
        remove any exisiting values.
        '''
        self.components = []
        for x in quarterLengthList:
            self.addDurationUnit(Duration(x))

    def getGraceDuration(self, appogiatura=False):
        '''Return a deep copy of this Duration as a GraceDuration instance with the same types.


        >>> d = duration.Duration(1.25)
        >>> gd = d.getGraceDuration()
        >>> gd.quarterLength
        0.0
        >>> [(x.quarterLength, x.type) for x in gd.components]
        [(0.0, 'quarter'), (0.0, '16th')]
        >>> d.quarterLength
        1.25
        '''
        if self._componentsNeedUpdating:
            self._updateComponents()
        # manually copy all components
        components = []
        for c in self.components:
            components.append(copy.deepcopy(c))
        # create grace duration
        if appogiatura:
            gd = AppogiaturaDuration()
        else:
            gd = GraceDuration()
        gd.components = components # set new components
        gd.unlink()
        gd.quarterLength = 0.0
        return gd

    def link(self):
        '''Set all components to be linked
        '''
        if len(self.components) >= 1:
            for c in self.components:
                c.link()
            self._cachedIsLinked = True
            # quarter length will be set based on component types
            self._quarterLengthNeedsUpdating = True
        else: # there may be components and still a zero type
            raise DurationException("zero DurationUnits in components: cannt link or unlink")

    def setQuarterLengthUnlinked(self, value):
        '''Set the quarter note length to the specified value.
        '''
        # quarter length is always obtained from _qtrLength, even when
        # not linked; yet a component must be present to provide a type
        self._qtrLength = value
        if len(self._components) == 0:
            if self._qtrLength == 0.0: # if not set create a default
                self._components.append(ZeroDuration())
            else:
                du = DurationUnit() # will get default quarter
                du.unlink()
                self._components.append(du)
        # keep components, simply unlink; quarter lengths stored will
        # not be included in this elements quater length
        else:
            for c in self._components:
                c.unlink()
        # reach ahead and set cached is linked: no need to check components
        self._cachedIsLinked = False

    def setTypeUnlinked(self, value):
        '''Make this Duration unlinked, and set the type. Quarter note length will not be adjusted.
        '''
        # need to check that type is valid
        if value not in ordinalTypeFromNum:
            raise DurationException("no such type exists: %s" % value)

        if len(self.components) == 1:
            # change the existing DurationUnit to the this type
            self.components[0].unlink()
            self.components[0].type = value
            #self._quarterLengthNeedsUpdating = True
        elif self.isComplex: # more than one component
            raise DurationException("cannot yet set type for a complex Duration")
        else: # permit creating a new comoponent
            # create a new duration unit; if link is True, will unlink
            self.addDurationUnit(DurationUnit(value), link=False) # updates
            #self._quarterLengthNeedsUpdating = True
        self._cachedIsLinked = False

    def sliceComponentAtPosition(self, quarterPosition):
        '''Given a quarter position within a component, divide that
        component into two components.



        >>> a = duration.Duration()
        >>> a.clear() # need to remove default
        >>> components = []

        >>> a.addDurationUnit(duration.Duration('quarter'))
        >>> a.addDurationUnit(duration.Duration('quarter'))
        >>> a.addDurationUnit(duration.Duration('quarter'))

        >>> a.quarterLength
        3.0
        >>> a.sliceComponentAtPosition(.5)
        >>> a.quarterLength
        3.0
        >>> len(a.components)
        4
        >>> a.components[0].type
        'eighth'
        >>> a.components[1].type
        'eighth'
        >>> a.components[2].type
        'quarter'
        '''

        # this may return a Duration object; we are not sure
        sliceIndex = self.componentIndexAtQtrPosition(quarterPosition)

        # get durObj that qPos is within
        if common.isNum(sliceIndex):
            durObjSlice = self.components[sliceIndex]
        else: # assume that we got an object
            durObjSlice = sliceIndex

        # this will not work if componentIndexAtQtrPosition returned an obj
        # get the start pos in ql of this dur obj
        durationStartTime = self.componentStartTime(sliceIndex)
        # find difference between desired split and start pos of this dur obj
        # this is the left side dur
        slicePoint = quarterPosition - durationStartTime
        # this is the right side dur
        remainder = durObjSlice.quarterLength - slicePoint

        if remainder == 0 or slicePoint == 0: # nothing to be done
            # this might not be an error
            raise DurationException(
            "no slice is possible at this quarter position")
        else:
            d1 = Duration()
            d1.quarterLength = slicePoint

            d2 = Duration()
            d2.quarterLength = remainder

            self.components[sliceIndex: (sliceIndex + 1)] = [d1, d2]
            # lengths should be the same as it was before
            self.updateQuarterLength()

    def show(self, format='musicxml'): # format is okay here... @ReservedAssignment
        '''
        Same as Music21Object.show().
        '''
        environLocal.launch(format, self.write(format))

    def splitDotGroups(self):
        '''
        splits a dotGroup-duration (of 1 component) into a new duration of two
        components.  Returns a new duration

        Probably does not handle properly tuplets of dot-groups.
        Never seen one, so probably okay.


        >>> d1 = duration.Duration(type = 'half')
        >>> d1.dotGroups = [1,1]
        >>> d1.quarterLength
        4.5
        >>> d2 = d1.splitDotGroups()
        >>> d2.components
        [<music21.duration.DurationUnit 3.0>, <music21.duration.DurationUnit 1.5>]
        >>> d2.quarterLength
        4.5

        Here's how a system that does not support dotGroups can still display
        the notes accurately.  N.B. MusicXML does this automatically, so
        no need.

        >>> n1 = note.Note()
        >>> n1.duration = d1
        >>> n1.duration = n1.duration.splitDotGroups()
        >>> n1.duration.components
        [<music21.duration.DurationUnit 3.0>, <music21.duration.DurationUnit 1.5>]
        >>> s1 = stream.Stream()
        >>> s1.append(meter.TimeSignature('9/8'))
        >>> s1.append(n1)
        >>> #_DOCS_SHOW s1.show('lily.png')
        .. image:: images/duration_splitDotGroups.*

        >>> n2 = note.Note()
        >>> n2.duration.type = 'quarter'
        >>> n2.duration.dotGroups = [1,1]
        >>> n2.quarterLength
        2.25
        >>> #_DOCS_SHOW n2.show() # generates a dotted-quarter tied to dotted-eighth
        '''
        dG = self.dotGroups
        if len(dG) < 2:
            return copy.deepcopy(self)
        else:
            newDuration = copy.deepcopy(self)
            newDuration.dotGroups = [0]
            newDuration.components[0].dots = dG[0]
            for i in range(1, len(dG)):
                newComponent = copy.deepcopy(newDuration.components[i-1])
                newComponent.type = nextSmallerType(newDuration.components[i-1].type)
                newComponent.dots = dG[i]
                newDuration.components.append(newComponent)
            return newDuration

    def unlink(self):
        '''
        Unlink all components allowing the type, dots, etc., to not be the same as the
        normal representation in quarterLength units.
        '''
        if len(self._components) >= 1:
            for c in self._components: # these are Duration objects
                c.unlink()
            self._cachedIsLinked = False

    def updateQuarterLength(self):
        '''Look to components and determine quarter length.
        '''
        if self.isLinked:
            self._qtrLength = 0.0
            for dur in self.components:
                # if components quarterLength needs to be updated, it will
                # be updated when this property is called
                self._qtrLength += dur.quarterLength
        self._quarterLengthNeedsUpdating = False

    def write(self, format='musicxml', fp=None): # format is okay here @ReservedAssignment
        '''
        As in Music21Object.write: Writes a file in the given format (musicxml by default)

        A None file path will result in temporary file.
        '''
        foundFormat, ext = common.findFormat(format)
        if foundFormat is None:
            raise DurationException('bad format (%s) provided to write()' % format)
        elif foundFormat == 'musicxml':
            from music21.musicxml import m21ToString
            if fp is None:
                fp = environLocal.getTempFile(ext)
            dataStr = m21ToString.fromDuration(self)
        else:
            raise DurationException('cannot support writing in this format, %s yet' % foundFormat)
        f = open(fp, 'w')
        f.write(dataStr)
        f.close()
        return fp

    ### PUBLIC PROPERTIES ###

<<<<<<< HEAD
    @property
    def components(self):
        if self._componentsNeedUpdating:
            self._updateComponents()
        return self._components

    @components.setter
    def components(self, value):
        # previously, self._componentsNeedUpdating was not set here
        # this needs to be set because if _componentsNeedUpdating is True
        # new components will be derived from quarterLength
        if self._components is not value:
            self._componentsNeedUpdating = False
            self._components = value
            # this is Ture b/c components are note the same
            self._quarterLengthNeedsUpdating = True
            # musst be cleared
            self._cachedIsLinked = None

    @property
    def dotGroups(self):
        '''
        See the explanation under :class:`~music21.duration.DurationUnit` about
        what dotGroups (medieval dotted-dotted notes are).  In a complex
        duration, only the dotGroups of the first component matter

        ::

            >>> from music21 import duration
            >>> a = duration.Duration()
            >>> a.type = 'half'
            >>> a.dotGroups = [1,1]
            >>> a.quarterLength
            4.5

        '''
        if self._componentsNeedUpdating is True:
            self._updateComponents()

        if len(self.components) == 1:
            return self.components[0].dotGroups
        elif len(self.components) > 1:
            return None
        else: # there must be 1 or more components
            raise DurationException("Cannot get dotGroups on an object with zero DurationUnits in its duration.components (will cause problems later even if dotGroups are ignored)")

    @dotGroups.setter
    def dotGroups(self, value):
        if not common.isListLike(value):
            raise DurationException('only list-like dotGroups values can be used with this method.')
        if len(self.components) == 1:
            self.components[0].dotGroups = value
            self._quarterLengthNeedsUpdating = True
        elif len(self.components) > 1:
            raise DurationException("setting dotGroups: Myke and Chris need to decide what that means")
        else: # there must be 1 or more components
            raise DurationException("zero DurationUnits in components")

    @property
    def dots(self):
        '''
        Returns the number of dots in the Duration
        if it is a simple Duration.  Otherwise raises error.
        '''
        if self._componentsNeedUpdating:
            self._updateComponents()
        if len(self.components) == 1:
            return self.components[0].dots
        elif len(self.components) > 1:
            return None
        else:  # there must be 1 or more components
            raise DurationException("Cannot get dots on an object with zero DurationUnits in its duration.components")

    @dots.setter
    def dots(self, value):
        '''
        Set dots if a number, as first element

        ::

            >>> a = duration.Duration()
            >>> a.type = 'quarter'
            >>> a.dots = 1
            >>> a.quarterLength
            1.5

        ::

            >>> a.dots = 2
            >>> a.quarterLength
            1.75

        '''
        if not common.isNum(value):
            raise DurationException('only numeric dot values can be used with this method.')
        if len(self.components) == 1:
            self.components[0].dots = value
            self._quarterLengthNeedsUpdating = True
        elif len(self.components) > 1:
            raise DurationException("setting type on Complex note: Myke and Chris need to decide what that means")
        else:  # there must be 1 or more components
            raise DurationException("Cannot set dots on an object with zero DurationUnits in its duration.components")
=======
    @apply
    def components():  # @NoSelf
        def fget(self):
            if self._componentsNeedUpdating:
                self._updateComponents()
            return self._components
        def fset(self, value):
            # previously, self._componentsNeedUpdating was not set here
            # this needs to be set because if _componentsNeedUpdating is True
            # new components will be derived from quarterLength
            if self._components is not value:
                self._componentsNeedUpdating = False
                self._components = value
                # this is Ture b/c components are note the same
                self._quarterLengthNeedsUpdating = True
                # musst be cleared
                self._cachedIsLinked = None
        return property(**locals())

    @apply
    def dotGroups():  # @NoSelf
        def fget(self):
            '''
            See the explanation under :class:`~music21.duration.DurationUnit` about
            what dotGroups (medieval dotted-dotted notes are).  In a complex
            duration, only the dotGroups of the first component matter

            ::

                >>> from music21 import duration
                >>> a = duration.Duration()
                >>> a.type = 'half'
                >>> a.dotGroups = [1,1]
                >>> a.quarterLength
                4.5

            '''
            if self._componentsNeedUpdating is True:
                self._updateComponents()

            if len(self.components) == 1:
                return self.components[0].dotGroups
            elif len(self.components) > 1:
                return None
            else: # there must be 1 or more components
                raise DurationException("Cannot get dotGroups on an object with zero DurationUnits in its duration.components (will cause problems later even if dotGroups are ignored)")
        def fset(self, value):
            if not common.isListLike(value):
                raise DurationException('only list-like dotGroups values can be used with this method.')
            if len(self.components) == 1:
                self.components[0].dotGroups = value
                self._quarterLengthNeedsUpdating = True
            elif len(self.components) > 1:
                raise DurationException("setting dotGroups: Myke and Chris need to decide what that means")
            else: # there must be 1 or more components
                raise DurationException("zero DurationUnits in components")
        return property(**locals())

    @apply
    def dots():  # @NoSelf
        def fget(self):
            '''
            Returns the number of dots in the Duration
            if it is a simple Duration.  Otherwise raises error.
            '''
            if self._componentsNeedUpdating:
                self._updateComponents()
            if len(self.components) == 1:
                return self.components[0].dots
            elif len(self.components) > 1:
                return None
            else:  # there must be 1 or more components
                raise DurationException("Cannot get dots on an object with zero DurationUnits in its duration.components")
        def fset(self, value):
            '''
            Set dots if a number, as first element

            ::

                >>> a = duration.Duration()
                >>> a.type = 'quarter'
                >>> a.dots = 1
                >>> a.quarterLength
                1.5

            ::

                >>> a.dots = 2
                >>> a.quarterLength
                1.75

            '''
            if not common.isNum(value):
                raise DurationException('only numeric dot values can be used with this method.')
            if len(self.components) == 1:
                self.components[0].dots = value
                self._quarterLengthNeedsUpdating = True
            elif len(self.components) > 1:
                raise DurationException("setting type on Complex note: Myke and Chris need to decide what that means")
            else:  # there must be 1 or more components
                raise DurationException("Cannot set dots on an object with zero DurationUnits in its duration.components")
        return property(**locals())
>>>>>>> 6740b7d2

    @property
    def fullName(self):
        '''
        Return the most complete representation of this Duration, providing
        dots, type, tuplet, and quarter length representation.

        ::

            >>> d = duration.Duration(quarterLength=1.5)
            >>> d.fullName
            'Dotted Quarter'

        ::

            >>> d = duration.Duration(type='half')
            >>> d.fullName
            'Half'

        ::

            >>> d = duration.Duration(quarterLength=1.25)
            >>> d.fullName
            'Quarter tied to 16th (1.25 total QL)'

        ::

            >>> d.addDurationUnit(duration.DurationUnit(.3333333))
            >>> d.fullName
            'Quarter tied to 16th tied to Eighth Triplet (0.33QL) (1.58 total QL)'

        ::

            >>> d = duration.Duration(quarterLength=0.333333)
            >>> d.fullName
            'Eighth Triplet (0.33QL)'

        ::

            >>> d = duration.Duration(quarterLength=0.666666)
            >>> d.fullName
            'Quarter Triplet (0.67QL)'

        ::

            >>> d = duration.Duration(quarterLength=0.571428)
            >>> d.fullName
            'Quarter Tuplet of 7/4ths (0.57QL)'

        ::

            >>> d = duration.Duration(quarterLength=0)
            >>> d.fullName
            'Zero Duration (0 total QL)'

        '''
        if len(self.components) > 1:
            msg = []
            for part in self.components:
                msg.append(part.fullName)
            msg = ' tied to '.join(msg)
            msg += ' (%s total QL)' % (round(self.quarterLength, 2))
            return msg
        if len(self.components) == 1:
            return self.components[0].fullName
        else: # zero components
            return 'Zero Duration (0 total QL)'

    @property
    def isComplex(self):
        '''
        Returns True if this Duration has more than one DurationUnit object on
        the `component` list.  That is to say if it's a single Duration that
        need multiple tied noteheads to represent.

        ::

            >>> aDur = duration.Duration()
            >>> aDur.quarterLength = 1.375
            >>> aDur.isComplex
            True

        ::

            >>> len(aDur.components)
            2

        ::

            >>> aDur.components
            [<music21.duration.DurationUnit 1.0>, <music21.duration.DurationUnit 0.375>]

        ::

            >>> bDur = duration.Duration()
            >>> bDur.quarterLength = 1.6666666
            >>> bDur.isComplex
            True

        ::

            >>> len(bDur.components)
            2

        ::

            >>> bDur.components
            [<music21.duration.DurationUnit 1.0>, <music21.duration.DurationUnit 0.6666...>]

        ::

            >>> cDur = duration.Duration()
            >>> cDur.quarterLength = .25
            >>> cDur.isComplex
            False

        ::

            >>> len(cDur.components)
            1

        '''
        if len(self.components) > 1:
            return True
#        for dur in self.components:
            #environLocal.printDebug(['dur in components', dur])
            # any one unlinked component means this is complex
            if self._link is False:
                return True
        else: return False

    @property
    def isLinked(self):
        '''
        Return a boolean describing this duration is linked or not.  The
        `isLinked` of the first component in a complex duration determines the
        link status for the entire Duration

        ::

            >>> d = duration.Duration(2.0)
            >>> d.type
            'half'

        ::

            >>> d.quarterLength
            2.0

        ::

            >>> d.isLinked
            True

        ::

            >>> d.unlink()
            >>> d.quarterLength = 4.0
            >>> d.type
            'half'

        ::

            >>> d.isLinked
            False

        '''
        # reset _cachedIsLinked to None when components have changed
        if self._cachedIsLinked is None:
            if len(self._components) > 0:
                # if there are components, determine linked status from them
                for c in self._components:
                    if c.isLinked:
                        self._cachedIsLinked = True
                        break
                    else:
                        self._cachedIsLinked = False
                        break
            else:  # there are no components, than it is linked (default)
                self._cachedIsLinked = True
        return self._cachedIsLinked

    @property
    def ordinal(self):
        '''
        Get the ordinal value of the Duration.


        >>> d = duration.Duration()
        >>> d.quarterLength = 2.0
        >>> d.ordinal
        5
        '''
        if self._componentsNeedUpdating:
            self._updateComponents()

        if len(self.components) > 1:
            return 'complex'
        elif len(self.components) == 1:
            return self.components[0].ordinal
        else:
            return None

<<<<<<< HEAD
    @property
    def quarterLength(self):
        '''
        Returns the quarter note length or Sets the quarter note length to
        the specified value.

        Currently (if the value is different from what is already stored)
        this wipes out any existing components, not preserving their type.
        So if you've set up Duration(1.5) as 3-eighth notes, setting
        Duration to 1.75 will NOT dot the last eighth note, but instead
        give you a single double-dotted half note.

        ::

            >>> a = duration.Duration()
            >>> a.quarterLength = 3.5
            >>> a.quarterLength
            3.5

        ::

            >>> for thisUnit in a.components:
            ...    print(duration.unitSpec(thisUnit))
            (3.5, 'half', 2, None, None, None)

        ::

            >>> a.quarterLength = 2.5
            >>> a.quarterLength
            2.5

        ::

            >>> for thisUnit in a.components:
            ...    print(duration.unitSpec(thisUnit))
            (2.0, 'half', 0, None, None, None)
            (0.5, 'eighth', 0, None, None, None)

        Note that integer values of quarter lengths get silently converted to floats:

        ::

            >>> b = duration.Duration()
            >>> b.quarterLength = 5
            >>> b.quarterLength
            5.0

        ::

            >>> b.type  # complex because 5qL cannot be expressed as a single note.
            'complex'

        '''
        if self._quarterLengthNeedsUpdating:
            self.updateQuarterLength()
        # this is set in updateQuarterLength
        #self._quarterLengthNeedsUpdating = False
        return self._qtrLength

    @quarterLength.setter
    def quarterLength(self, value):
        if self._qtrLength != value:
            if isinstance(value, int):
                value = float(value)
            self._qtrLength = value
            self._componentsNeedUpdating = True
            self._quarterLengthNeedsUpdating = False

    @property
    def tuplets(self):
        '''
        When there are more than one component, each component may have its
        own tuplet.
        '''
        if self._componentsNeedUpdating:
            self._updateComponents()
        if len(self.components) > 1:
            return None
        elif len(self.components) == 1:
            return self.components[0].tuplets
        else: # there must be 1 or more components
            raise DurationException("zero DurationUnits in components")

    @tuplets.setter
    def tuplets(self, tupletTuple):
        #environLocal.printDebug(['assigning tuplets in Duration', tupletTuple])
        if len(self.components) > 1:
            raise DurationException("setting tuplets on Complex note: Myke and Chris need to decide what that means")
        elif len(self.components) == 1:
            for thisTuplet in tupletTuple:
                thisTuplet.frozen = True
            self.components[0].tuplets = tupletTuple
            self._quarterLengthNeedsUpdating = True
        else: # there must be 1 or more components
            raise DurationException("zero DurationUnits in components")

    @property
    def type(self):
        '''
        Get or set the type of the Duration.

        ::

            >>> a = duration.Duration()
            >>> a.type = 'half'
            >>> a.quarterLength
            2.0

        ::

            >>> a.type= '16th'
            >>> a.quarterLength
            0.25

        '''
        if self._componentsNeedUpdating:
            self._updateComponents()

        if len(self.components) == 1:
            return self.components[0].type
        elif len(self.components) > 1:
            return 'complex'
        else: # there may be components and still a zero type
            return 'zero'
#            raise DurationException("zero DurationUnits in components")

    @type.setter
    def type(self, value):

        # need to check that type is valid
        if value not in ordinalTypeFromNum:
            raise DurationException("no such type exists: %s" % value)

        if len(self.components) == 1:
            # change the existing DurationUnit to the this type
            self.components[0].type = value
            self._quarterLengthNeedsUpdating = True
        elif self.isComplex: # more than one component
            raise DurationException("setting type on Complex note: Myke and Chris need to decide what that means")
            # what do we do if we already have multiple DurationUnits
        else: # permit creating a new comoponent
            # create a new duration unit
            self.addDurationUnit(DurationUnit(value)) # updates
            self._quarterLengthNeedsUpdating = True
=======
    @apply
    def quarterLength():  # @NoSelf
        def fget(self):
            '''
            Returns the quarter note length or Sets the quarter note length to
            the specified value.

            Currently (if the value is different from what is already stored)
            this wipes out any existing components, not preserving their type.
            So if you've set up Duration(1.5) as 3-eighth notes, setting
            Duration to 1.75 will NOT dot the last eighth note, but instead
            give you a single double-dotted half note.

            ::

                >>> a = duration.Duration()
                >>> a.quarterLength = 3.5
                >>> a.quarterLength
                3.5

            ::

                >>> for thisUnit in a.components:
                ...    print(duration.unitSpec(thisUnit))
                (3.5, 'half', 2, None, None, None)

            ::

                >>> a.quarterLength = 2.5
                >>> a.quarterLength
                2.5

            ::

                >>> for thisUnit in a.components:
                ...    print(duration.unitSpec(thisUnit))
                (2.0, 'half', 0, None, None, None)
                (0.5, 'eighth', 0, None, None, None)

            Note that integer values of quarter lengths get silently converted to floats:

            ::

                >>> b = duration.Duration()
                >>> b.quarterLength = 5
                >>> b.quarterLength
                5.0

            ::

                >>> b.type  # complex because 5qL cannot be expressed as a single note.
                'complex'

            '''
            if self._quarterLengthNeedsUpdating:
                self.updateQuarterLength()
            # this is set in updateQuarterLength
            #self._quarterLengthNeedsUpdating = False
            return self._qtrLength
        def fset(self, value):
            if self._qtrLength != value:
                if isinstance(value, int):
                    value = float(value)
                self._qtrLength = value
                self._componentsNeedUpdating = True
                self._quarterLengthNeedsUpdating = False
        return property(**locals())

    @apply
    def tuplets():  # @NoSelf
        def fget(self):
            '''
            When there are more than one component, each component may have its
            own tuplet.
            '''
            if self._componentsNeedUpdating:
                self._updateComponents()
            if len(self.components) > 1:
                return None
            elif len(self.components) == 1:
                return self.components[0].tuplets
            else: # there must be 1 or more components
                raise DurationException("zero DurationUnits in components")
        def fset(self, tupletTuple):
            #environLocal.printDebug(['assigning tuplets in Duration', tupletTuple])
            if len(self.components) > 1:
                raise DurationException("setting tuplets on Complex note: Myke and Chris need to decide what that means")
            elif len(self.components) == 1:
                for thisTuplet in tupletTuple:
                    thisTuplet.frozen = True
                self.components[0].tuplets = tupletTuple
                self._quarterLengthNeedsUpdating = True
            else: # there must be 1 or more components
                raise DurationException("zero DurationUnits in components")
        return property(**locals())

    @apply
    def type():  # @NoSelf
        def fget(self):
            '''
            Get or set the type of the Duration.

            ::

                >>> a = duration.Duration()
                >>> a.type = 'half'
                >>> a.quarterLength
                2.0

            ::

                >>> a.type= '16th'
                >>> a.quarterLength
                0.25

            '''
            if self._componentsNeedUpdating:
                self._updateComponents()

            if len(self.components) == 1:
                return self.components[0].type
            elif len(self.components) > 1:
                return 'complex'
            else: # there may be components and still a zero type
                return 'zero'
    #            raise DurationException("zero DurationUnits in components")
        def fset(self, value):

            # need to check that type is valid
            if value not in ordinalTypeFromNum:
                raise DurationException("no such type exists: %s" % value)

            if len(self.components) == 1:
                # change the existing DurationUnit to the this type
                self.components[0].type = value
                self._quarterLengthNeedsUpdating = True
            elif self.isComplex: # more than one component
                raise DurationException("setting type on Complex note: Myke and Chris need to decide what that means")
                # what do we do if we already have multiple DurationUnits
            else: # permit creating a new comoponent
                # create a new duration unit
                self.addDurationUnit(DurationUnit(value)) # updates
                self._quarterLengthNeedsUpdating = True
        return property(**locals())
>>>>>>> 6740b7d2



class GraceDuration(Duration):
    '''
    A Duration that, no matter how it is created, always has a quarter length
    of zero.

    GraceDuration can be created with an implied quarter length and type; these
    values are used to configure the duration, but then may not be relevant
    after instantiation.

    ::

        >>> gd = duration.GraceDuration(type='half')
        >>> gd.quarterLength
        0.0

    ::

        >>> gd.type
        'half'

    ::

        >>> gd = duration.GraceDuration(.25)
        >>> gd.type
        '16th'

    ::

        >>> gd.quarterLength
        0.0

    ::

        >>> gd.isLinked
        False

    ::

        >>> gd = duration.GraceDuration(1.25)
        >>> gd.type
        'complex'

    ::

        >>> gd.quarterLength
        0.0

    ::

        >>> [(x.quarterLength, x.type) for x in gd.components]
        [(0.0, 'quarter'), (0.0, '16th')]

    '''

    # TODO: there are many properties/methods of Duration that must
    # be overridden to provide consisten behavior
    
    ### CLASS VARIABLES ###

    isGrace = True

    __slots__ = (
        '_slash',
        '_stealTimePrevious',
        '_stealTimeFollowing',
        '_makeTime',
        )

    ### INITIALIZER ###

    def __init__(self, *arguments, **keywords):
        Duration.__init__(self, *arguments, **keywords)
        # update components to derive types; this sets ql, but this
        # will later be removed
        if self._componentsNeedUpdating:
            self._updateComponents()
        self.unlink()
        self.quarterLength = 0.0
        self.slash = True # can be True, False, or None; make None go to True?
        # values are unit interval percentages
        self.stealTimePrevious = None
        self.stealTimeFollowing = None
        # make time is encoded in musicxml as divisions; here it can
        # by a duration; but should it be the duration suggested by the grace?
        self.makeTime = False

    ### PUBLIC PROPERTIES ###

<<<<<<< HEAD
    @property
    def makeTime(self):
        return self._makeTime

    @makeTime.setter
    def makeTime(self, expr):
        assert expr in (True, False, None)
        self._makeTime = bool(expr)
        
    @property
    def slash(self):
        return self._slash

    @slash.setter
    def slash(self, expr):
        assert expr in (True, False, None)
        self._slash = bool(expr)
        
    @property
    def stealTimePrevious(self):
        return self._stealTimePrevious

    @stealTimePrevious.setter
    def stealTimePrevious(self, expr):
        self._stealTimePrevious = expr
        
    @property
    def stealTimeFollowing(self):
        return self._stealTimeFollowing

    @stealTimeFollowing.setter
    def stealTimeFollowing(self, expr):
        self._stealTimeFollowing = expr
=======
    @apply
    def makeTime():  # @NoSelf
        def fget(self):
            return self._makeTime
        def fset(self, expr):
            assert expr in (True, False, None)
            self._makeTime = bool(expr)
        return property(**locals())
        
    @apply
    def slash():  # @NoSelf
        def fget(self):
            return self._slash
        def fset(self, expr):
            assert expr in (True, False, None)
            self._slash = bool(expr)
        return property(**locals())
        
    @apply
    def stealTimePrevious():  # @NoSelf
        def fget(self):
            return self._stealTimePrevious
        def fset(self, expr):
            self._stealTimePrevious = expr
        return property(**locals())
        
    @apply
    def stealTimeFollowing():  # @NoSelf
        def fget(self):
            return self._stealTimeFollowing
        def fset(self, expr):
            self._stealTimeFollowing = expr
        return property(**locals())
>>>>>>> 6740b7d2


class AppogiaturaDuration(GraceDuration):

    ### CLASS VARIABLES ###

    __slots__ = ()

    ### INITIALIZER ###

    def __init__(self, *arguments, **keywords):
        GraceDuration.__init__(self, *arguments, **keywords)
        #self.unlink()
        self.slash = False # can be True, False, or None; make None go to True?
        self.makeTime = True

# class AppogiaturaStartDuration(Duration):
#     pass
#
# class AppogiaturaStopDuration(Duration):
#     pass


class TupletFixer(object):
    '''
    The TupletFixer object takes in a flat stream and tries to fix the
    brackets and time modification values of the tuplet so that they
    reflect proper beaming, etc.  It does not alter the quarterLength
    of any notes.
    '''
    def __init__(self, streamIn = None):
        self.streamIn = streamIn
        self._resetValues()

    def setStream(self, streamIn):
        '''
        Define a stream to work on and reset all temporary variables.
        '''
        self.streamIn = streamIn
        self._resetValues()

    def _resetValues(self):
        self.allTupletGroups = []
        self.currentTupletNotes = []
        self.currentTupletDefinition = None
        self.totalTupletDuration = None
        self.currentTupletDuration = None

    def findTupletGroups(self, incorporateGroupings = False):
        '''
        Finds all tuplets in the stream and puts them into groups.

        If incorporateGroupings is True, then a tuplet.type="stop"
        ends a tuplet group even if the next note is a tuplet.


        This demonstration has three groups of tuplets, two sets of 8th note tuplets and one of 16ths:


        >>> c = converter.parse('tinynotation: 4/4 trip{c8 d e} f4 trip{c#8 d# e#} g8 trip{c-16 d- e-}')
        >>> tf = duration.TupletFixer(c) # no need to flatten this stream
        >>> tupletGroups = tf.findTupletGroups()
        >>> tupletGroups
        [[<music21.note.Note C>, <music21.note.Note D>, <music21.note.Note E>],
         [<music21.note.Note C#>, <music21.note.Note D#>, <music21.note.Note E#>],
         [<music21.note.Note C->, <music21.note.Note D->, <music21.note.Note E->]]

        These groups are stored in TupletFixer.allTupletGroups:

        >>> tupletGroups is tf.allTupletGroups
        True


        Demonstration with incorporateGroupings:


        >>> s = stream.Stream()
        >>> for i in range(9):
        ...    n = note.Note()
        ...    n.ps = 60 + i
        ...    n.duration.quarterLength = 1.0/3
        ...    if i % 3 == 2:
        ...        n.duration.tuplets[0].type = 'stop'
        ...    s.append(n)
        >>> tf = duration.TupletFixer(s)
        >>> tupletGroups = tf.findTupletGroups(incorporateGroupings = True)
        >>> tupletGroups
        [[<music21.note.Note C>, <music21.note.Note C#>, <music21.note.Note D>],
         [<music21.note.Note E->, <music21.note.Note E>, <music21.note.Note F>],
         [<music21.note.Note F#>, <music21.note.Note G>, <music21.note.Note G#>]]

        Without incorporateGroupings we just get one big set of tuplets

        >>> tupletGroups = tf.findTupletGroups()
        >>> len(tupletGroups)
        1
        >>> len(tupletGroups[0])
        9
        '''
        self.allTupletGroups = []
        currentTupletGroup = []
        tupletActive = False
        for n in self.streamIn.notesAndRests:
            if len(n.duration.tuplets) == 0: # most common case first
                if tupletActive is True:
                    self.allTupletGroups.append(currentTupletGroup)
                    currentTupletGroup = []
                    tupletActive = False
                continue
            else:
                if tupletActive is False:
                    tupletActive = True
                currentTupletGroup.append(n)
                if incorporateGroupings and n.duration.tuplets[0].type == 'stop':
                    self.allTupletGroups.append(currentTupletGroup)
                    currentTupletGroup = []
                    tupletActive = False
        if tupletActive:
            self.allTupletGroups.append(currentTupletGroup)

        return self.allTupletGroups

    def fixBrokenTupletDuration(self, tupletGroup):
        r'''
        tries to fix cases like triplet quarter followed by triplet
        eighth to be a coherent tuplet.

        requires a tuplet group from findTupletGroups() or TupletFixer.allTupletGroups


        >>> s = stream.Stream()

        >>> n1 = note.Note()
        >>> n1.duration.quarterLength = 2.0/3
        >>> s.append(n1)
        >>> n2 = note.Note()
        >>> n2.duration.quarterLength = 1.0/3
        >>> s.append(n2)

        >>> n1.duration.tuplets[0]
        <music21.duration.Tuplet 3/2/quarter>
        >>> n2.duration.tuplets[0]
        <music21.duration.Tuplet 3/2/eighth>

        >>> tf = duration.TupletFixer(s) # no need to flatten this stream
        >>> tupletGroups = tf.findTupletGroups()
        >>> tf.fixBrokenTupletDuration(tupletGroups[0])

        >>> n1.duration.tuplets[0]
        <music21.duration.Tuplet 3/2/eighth>
        >>> n1.duration.quarterLength
        0.666...
        >>> n2.duration.tuplets[0]
        <music21.duration.Tuplet 3/2/eighth>

        More complex example, from a piece by Josquin:

        >>> humdr = "**kern *M3/1 3.c 6d 3e 3f 3d 3%2g 3e 3f#"
        >>> humdrLines = '\n'.join(humdr.split())
        >>> humdrum.spineParser.flavors['JRP'] = True
        >>> s = converter.parse(humdrLines, format='humdrum')

        >>> m1 = s.parts[0].measure(1)
        >>> tf = duration.TupletFixer(m1)
        >>> tupletGroups = tf.findTupletGroups(incorporateGroupings = True)
        >>> tf.fixBrokenTupletDuration(tupletGroups[-1])
        >>> m1[-1].duration.tuplets[0]
        <music21.duration.Tuplet 3/2/whole>
        >>> m1[-1].duration.quarterLength
        1.333...
        '''
        if len(tupletGroup) == 0:
            return
        firstTup = tupletGroup[0].duration.tuplets[0]
        totalTupletDuration = firstTup.totalTupletLength()
        currentTupletDuration = 0.0
        smallestTupletTypeOrdinal = None
        largestTupletTypeOrdinal = None

        for n in tupletGroup:
            currentTupletDuration += n.duration.quarterLength
            thisTup = n.duration.tuplets[0]
            thisTupType = thisTup.durationActual.type
            thisTupTypeOrdinal = ordinalTypeFromNum.index(thisTupType)

            if smallestTupletTypeOrdinal is None:
                smallestTupletTypeOrdinal = thisTupTypeOrdinal
            elif thisTupTypeOrdinal > smallestTupletTypeOrdinal:
                smallestTupletTypeOrdinal = thisTupTypeOrdinal

            if largestTupletTypeOrdinal is None:
                largestTupletTypeOrdinal = thisTupTypeOrdinal
            elif thisTupTypeOrdinal < largestTupletTypeOrdinal:
                largestTupletTypeOrdinal = thisTupTypeOrdinal


        if round(currentTupletDuration, 7) == round(totalTupletDuration, 7):
            return
        else:
            excessRatio = round(currentTupletDuration / totalTupletDuration, 7)
            inverseExcessRatio = round(1.0/excessRatio, 7)

            if excessRatio == int(excessRatio): # divide tuplets into smaller
                largestTupletType = ordinalTypeFromNum[largestTupletTypeOrdinal]

                #print largestTupletTypeOrdinal, largestTupletType
                for n in tupletGroup:
                    n.duration.tuplets[0].durationNormal.type = largestTupletType
                    n.duration.tuplets[0].durationActual.type = largestTupletType

            elif inverseExcessRatio == int(inverseExcessRatio): # redefine tuplets by GCD
                smallestTupletType = ordinalTypeFromNum[smallestTupletTypeOrdinal]
                for n in tupletGroup:
                    n.duration.tuplets[0].durationNormal.type = smallestTupletType
                    n.duration.tuplets[0].durationActual.type = smallestTupletType
            else:
                pass
                # print "Crazy!", currentTupletDuration, totalTupletDuration, excess



#-------------------------------------------------------------------------------
class TestExternal(unittest.TestCase):

    def runTest(self):
        pass


    def testSingle(self):
        a = Duration()
        a.quarterLength = 2.66666
        a.show()

    def testBasic(self):
        import random
        from music21 import stream
        from music21 import note

        a = stream.Stream()

        for i in range(30):
            ql = random.choice([1, 2, 3, 4, 5]) + random.choice([0, .25, .5, .75])
            # w/ random.choice([0,.33333,.666666] gets an error
            n = note.Note()
            b = Duration()
            b.quarterLength = ql
            n.duration = b
            a.append(n)

        a.show()




class Test(unittest.TestCase):

    def runTest(self):
        pass

    def testCopyAndDeepcopy(self):
        '''Test copying all objects defined in this module
        '''
        import sys, types
        for part in sys.modules[self.__module__].__dict__:
            match = False
            for skip in ['_', '__', 'Test', 'Exception']:
                if part.startswith(skip) or part.endswith(skip):
                    match = True
            if match:
                continue
            name = getattr(sys.modules[self.__module__], part)
            if callable(name) and not isinstance(name, types.FunctionType):
                try: # see if obj can be made w/ args
                    obj = name()
                except TypeError:
                    continue
                i = copy.copy(obj)
                j = copy.deepcopy(obj)


    def testTuple(self):
#         note1 = Note()
#         note1.duration.type = "quarter"

        # create a tuplet with 5 dotted eighths in the place of 3 double-dotted
        #eighths
        dur1 = Duration()
        dur1.type = "eighth"
        dur1.dots = 1

        dur2 = Duration()
        dur2.type = "eighth"
        dur2.dots = 2

        tup1 = Tuplet()
        tup1.tupletActual = [5, dur1]
        tup1.tupletNormal = [3, dur2]

        #print "For 5 dotted eighths in the place of 3 double-dotted eighths"
        #print "Total tuplet length is",
        self.assertEqual(tup1.totalTupletLength(), 2.625)
        #print tup1.totalTupletLength(), # 2.625
        #print "quarter notes.\nEach note is",
        #print "times as long as it would normally be."

        ### create a new dotted quarter and apply the tuplet to it
        dur3 = Duration()
        dur3.type = "quarter"
        dur3.dots = 1
        dur3.tuplets = (tup1,)
        #print "So a tuplet-dotted-quarter's length is",
        self.assertEqual(round(dur3.quarterLength, 2), 1.05)

        # print "quarter notes"

        # create a tuplet with 3 sixteenths in the place of 2 sixteenths
        tup2 = Tuplet()
        dur4 = Duration()
        dur4.type = "16th"
        tup2.tupletActual = [3, dur4]
        tup2.tupletNormal = [2, dur4]

#         print "\nTup2:\nTotal tuplet length is",
#         print tup2.totalTupletLength(),
#         print "quarter notes.\nEach note is",
#         print tup2.tupletMultiplier(),
#         print "times as long as it would normally be."

        self.assertEqual(tup2.totalTupletLength(), 0.5)
        self.assertEqual(common.almostEquals(
            tup2.tupletMultiplier(), 0.666666666667), True)

        dur3.tuplets = (tup1, tup2)
#         print "So a tuplet-dotted-quarter's length under both tuplets is",
#         print dur3.getQuarterLength(),
#         print "quarter notes"

        self.assertEqual(common.almostEquals(
            dur3.quarterLength, 0.7), True)

        myTuplet = Tuplet()
        self.assertAlmostEquals(round(myTuplet.tupletMultiplier(), 3), 0.667)
        myTuplet.tupletActual = [5, DurationUnit('eighth')]
        self.assertAlmostEquals(myTuplet.tupletMultiplier(), 0.4)


    def testMxLoading(self):
        from music21.musicxml import fromMxObjects
        from music21 import musicxml
        a = musicxml.mxObjects.Note()
        a.setDefaults()
        m = musicxml.mxObjects.Measure()
        m.setDefaults()
        a.external['measure'] = m # assign measure for divisions ref
        a.external['divisions'] = m.external['divisions']
        c = fromMxObjects.mxToDuration(a)
        self.assertEqual(c.quarterLength, 1.0)

    def testTupletTypeComplete(self):
        '''
        Test setting of tuplet type when durations sum to expected completion
        '''
        # default tuplets group into threes when possible
        test, match = ([.333333] * 3 + [.1666666] * 6,
            ['start', None, 'stop', 'start', None, 'stop', 'start', None, 'stop'])
        inputTuplets = []
        for qLen in test:
            d = Duration()
            d.quarterLength = qLen
            inputTuplets.append(d)
        updateTupletType(inputTuplets)
        output = []
        for d in inputTuplets:
            output.append(d.tuplets[0].type)
        self.assertEqual(output, match)


        tup6 = Duration()
        tup6.quarterLength = .16666666
        tup6.tuplets[0].numberNotesActual = 6
        tup6.tuplets[0].numberNotesNormal = 4

        tup5 = Duration()
        tup5.quarterLength = .2 # default is 5 in the space of 4 16th

        inputTuplets = [copy.deepcopy(tup6), copy.deepcopy(tup6), copy.deepcopy(tup6),
        copy.deepcopy(tup6), copy.deepcopy(tup6), copy.deepcopy(tup6),
        copy.deepcopy(tup5), copy.deepcopy(tup5), copy.deepcopy(tup5),
        copy.deepcopy(tup5), copy.deepcopy(tup5)]

        match = ['start', None, None, None, None, 'stop',
                 'start', None, None, None, 'stop']

        updateTupletType(inputTuplets)
        output = []
        for d in inputTuplets:
            output.append(d.tuplets[0].type)
        self.assertEqual(output, match)



    def testTupletTypeIncomplete(self):
        '''
        Test setting of tuplet type when durations do not sum to expected
        completion.
        '''

        # the current match results here are a good compromise
        # for a difficult situation.
        test, match = ([.333333] * 2 + [.1666666] * 5,
            ['start', None, None, 'stop', 'start', None, 'stop']
            )
        inputDurations = []
        for qLen in test:
            d = Duration()
            d.quarterLength = qLen
            inputDurations.append(d)
        updateTupletType(inputDurations)
        output = []
        for d in inputDurations:
            output.append(d.tuplets[0].type)
        #environLocal.printDebug(['got', output])
        self.assertEqual(output, match)


    def testAugmentOrDiminish(self):

        # test halfs and doubles

        for ql, half, double in [(2,1,4), (.5,.25,1), (1.5, .75, 3),
                                 (.6666666, .3333333, 1.3333333)]:

            d = Duration()
            d.quarterLength = ql
            a = d.augmentOrDiminish(.5, inPlace=False)
            self.assertAlmostEquals(a.quarterLength, half, 5)

            b = d.augmentOrDiminish(2, inPlace=False)
            self.assertAlmostEquals(b.quarterLength, double, 5)


        # testing tuplets in duration units

        a = DurationUnit()
        a.quarterLength = .3333333
        self.assertAlmostEqual(a.tuplets[0].tupletMultiplier(), .666666, 5)
        self.assertEqual(repr(a.tuplets[0].durationNormal), '<music21.duration.Duration 0.5>')

        a.augmentOrDiminish(2)
        self.assertAlmostEqual(a.tuplets[0].tupletMultiplier(), .666666, 5)
        self.assertEqual(repr(a.tuplets[0].durationNormal), '<music21.duration.Duration 1.0>')

        a.augmentOrDiminish(.25)
        self.assertAlmostEqual(a.tuplets[0].tupletMultiplier(), .666666, 5)
        self.assertEqual(repr(a.tuplets[0].durationNormal), '<music21.duration.Duration 0.25>')


        # testing tuplets on Durations
        a = Duration()
        a.quarterLength = .3333333
        self.assertAlmostEqual(a.tuplets[0].tupletMultiplier(), .666666, 5)
        self.assertEqual(repr(a.tuplets[0].durationNormal), '<music21.duration.Duration 0.5>')

        a.augmentOrDiminish(2)
        self.assertAlmostEqual(a.tuplets[0].tupletMultiplier(), .666666, 5)
        self.assertEqual(repr(a.tuplets[0].durationNormal), '<music21.duration.Duration 1.0>')

        a.augmentOrDiminish(.25)
        self.assertAlmostEqual(a.tuplets[0].tupletMultiplier(), .666666, 5)
        self.assertEqual(repr(a.tuplets[0].durationNormal), '<music21.duration.Duration 0.25>')


    def testUnlinkedTypeA(self):
        from music21 import duration

        du = duration.DurationUnit()
        du.unlink()
        du.quarterLength = 5.0
        du.type = 'quarter'
        self.assertEqual(du.quarterLength, 5.0)
        self.assertEqual(du.type, 'quarter')
        #print du.type, du.quarterLength

        d = duration.Duration()
        self.assertEqual(d.isLinked, True) # note set
        d.setTypeUnlinked('quarter')
        self.assertEqual(d.type, 'quarter')
        self.assertEqual(d.quarterLength, 0.0) # note set
        self.assertEqual(d.isLinked, False) # note set

        d.setQuarterLengthUnlinked(20)
        self.assertEqual(d.quarterLength, 20.0)
        self.assertEqual(d.isLinked, False) # note set

        # can set type  and will remain unlinked
        d.type = '16th'
        self.assertEqual(d.type, '16th')
        self.assertEqual(d.quarterLength, 20.0)
        self.assertEqual(d.isLinked, False) # note set

        # can set quater length and will remain unlinked
        d.quarterLength = 0.0
        self.assertEqual(d.type, '16th')
        self.assertEqual(d.isLinked, False) # note set


#         d = duration.Duration()
#         d.setTypeUnlinked('quarter')
#         self.assertEqual(d.type, 'quarter')
#         self.assertEqual(d.quarterLength, 0.0) # note set
#         self.assertEqual(d.isLinked, False) # note set
#
#         d.setQuarterLengthUnlinked(20)
#         self.assertEqual(d.quarterLength, 20.0)
#         self.assertEqual(d.isLinked, False) # note set

    def xtestStrangeMeasure(self):
        from music21 import corpus
        j1 = corpus.parse('trecento/PMFC_06-Jacopo-03a')
        x = j1.parts[0].getElementsByClass('Measure')[42]
        x._cache = {}
        print x.duration
        print x.duration.components


#-------------------------------------------------------------------------------
# define presented order in documentation
_DOC_ORDER = [Duration, Tuplet, DurationUnit, convertQuarterLengthToType, TupletFixer]

if __name__ == "__main__":
    import music21
    # sys.arg test options will be used in mainTest()
    music21.mainTest(Test)



#------------------------------------------------------------------------------
# eof

<|MERGE_RESOLUTION|>--- conflicted
+++ resolved
@@ -1207,7 +1207,6 @@
         ordStr = common.ordinalAbbreviation(numNormal, plural=True)
         return 'Tuplet of %s/%s%s' % (numActual, numNormal, ordStr)
 
-<<<<<<< HEAD
     @property
     def tupletActual(self):
         '''
@@ -1235,39 +1234,6 @@
         if self.frozen is True:
             raise TupletException("A frozen tuplet (or one attached to a duration) is immutable")
         self.numberNotesNormal, self.durationNormal = tupList
-=======
-    @apply
-    def tupletActual():  # @NoSelf
-        def fget(self):
-            '''
-            Get or set a two element list of number notes actual and duration
-            actual.
-            '''
-            return [self.numberNotesActual, self.durationActual]
-        def fset(self, tupList=None):
-            if tupList is None:
-                tupList = []
-            if self.frozen is True:
-                raise TupletException("A frozen tuplet (or one attached to a duration) is immutable")
-            self.numberNotesActual, self.durationActual = tupList
-        return property(**locals())
-
-    @apply
-    def tupletNormal():  # @NoSelf
-        def fget(self):
-            '''
-            Get or set a two element list of number notes actual and duration
-            normal.
-            '''
-            return self.numberNotesNormal, self.durationNormal
-        def fset(self, tupList=None):
-            if tupList is None:
-                tupList = []
-            if self.frozen is True:
-                raise TupletException("A frozen tuplet (or one attached to a duration) is immutable")
-            self.numberNotesNormal, self.durationNormal = tupList
-        return property(**locals())
->>>>>>> 6740b7d2
 
 
 #-------------------------------------------------------------------------------
@@ -1287,7 +1253,7 @@
         )
 
     ### INITIALIZER ###
-    
+
     def __init__(self):
         self._componentsNeedUpdating = False
         self._quarterLengthNeedsUpdating = False
@@ -1625,20 +1591,11 @@
 
     ### PUBLIC PROPERTIES ###
 
-<<<<<<< HEAD
     @property
     def dotGroups(self):
         '''
         _dots is a list (so we can do weird things like dot groups)
         _getDotGroups lets you do the entire list (as a tuple)
-=======
-    @apply
-    def dotGroups():  # @NoSelf
-        def fget(self):
-            '''
-            _dots is a list (so we can do weird things like dot groups)
-            _getDotGroups lets you do the entire list (as a tuple)
->>>>>>> 6740b7d2
 
         ::
 
@@ -1663,7 +1620,6 @@
             self.updateType()
         return tuple(self._dots)
 
-<<<<<<< HEAD
     @dotGroups.setter
     def dotGroups(self, listValue):
         '''
@@ -1673,58 +1629,6 @@
         if common.isListLike(listValue):
             if not isinstance(listValue, list):
                 self._dots = list(listValue)
-=======
-        def fset(self, listValue):
-            '''
-            Sets the number of dots in a dot group
-            '''
-            self._quarterLengthNeedsUpdating = True
-            if common.isListLike(listValue):
-                if not isinstance(listValue, list):
-                    self._dots = list(listValue)
-                else:
-                    self._dots = listValue
-            else:
-                raise DurationException("number of dots must be a number")
-        return property(**locals())
-
-    @apply
-    def dots():  # @NoSelf
-        def fget(self):
-            '''
-            _dots is a list (so we can do weird things like dot groups)
-            Normally we only want the first element.
-            So that's what dots returns...
-
-            ::
-
-                >>> a = duration.DurationUnit()
-                >>> a.dots # dots is zero before assignment
-                0
-
-            ::
-
-                >>> a.type = 'quarter'
-                >>> a.dots = 1
-                >>> a.quarterLength
-                1.5
-
-            ::
-
-                >>> a.dots = 2
-                >>> a.quarterLength
-                1.75
-
-            '''
-            if self._typeNeedsUpdating:
-                self.updateType()
-            return self._dots[0]
-        def fset(self, value):
-            if value != self._dots[0]:
-                self._quarterLengthNeedsUpdating = True
-            if common.isNum(value):
-                self._dots[0] = value
->>>>>>> 6740b7d2
             else:
                 self._dots = listValue
         else:
@@ -1922,7 +1826,6 @@
         else:
             return ordinalFound
 
-<<<<<<< HEAD
     @property
     def quarterLength(self):
         '''
@@ -1937,14 +1840,6 @@
             3.0
 
         ::
-=======
-    @apply
-    def quarterLength():  # @NoSelf
-        def fget(self):
-            '''
-            Property for getting or setting the quarterLength of a
-            DurationUnit.
->>>>>>> 6740b7d2
 
             >>> a.type
             'half'
@@ -2069,56 +1964,12 @@
             thisTuplet.frozen = True
         self._tuplets = value
 
-<<<<<<< HEAD
     @property
     def type(self):
         '''
         Property for getting or setting the type of a DurationUnit.
 
         ::
-=======
-            '''
-            if not common.isNum(value):
-                raise DurationException(
-                "not a valid quarter length (%s)" % value)
-            if isinstance(value, int):
-                value = float(value)
-            if self._link:
-                self._typeNeedsUpdating = True
-            # need to make sure its a float for comparisons
-            self._qtrLength = value
-        return property(**locals())
-
-    @apply
-    def tuplets():  # @NoSelf
-        def fget(self):
-            '''Return a tuple of Tuplet objects '''
-            if self._typeNeedsUpdating:
-                self.updateType()
-            return self._tuplets
-        def fset(self, value):
-            '''Takes in a tuple of Tuplet objects
-            '''
-            if not isinstance(value, tuple):
-                raise DurationException(
-                "value submitted (%s) is not a tuple of tuplets" % value)
-            if self._tuplets != value:
-                self._quarterLengthNeedsUpdating = True
-            # note that in some cases this methods seems to be called more
-            # often than necessary
-            #environLocal.printDebug(['assigning tuplets in DurationUnit',
-            #                         value, id(value)])
-            for thisTuplet in value:
-                thisTuplet.frozen = True
-            self._tuplets = value
-        return property(**locals())
-
-    @apply
-    def type():  # @NoSelf
-        def fget(self):
-            '''
-            Property for getting or setting the type of a DurationUnit.
->>>>>>> 6740b7d2
 
             >>> a = duration.DurationUnit()
             >>> a.quarterLength = 3
@@ -2949,7 +2800,6 @@
 
     ### PUBLIC PROPERTIES ###
 
-<<<<<<< HEAD
     @property
     def components(self):
         if self._componentsNeedUpdating:
@@ -3052,110 +2902,6 @@
             raise DurationException("setting type on Complex note: Myke and Chris need to decide what that means")
         else:  # there must be 1 or more components
             raise DurationException("Cannot set dots on an object with zero DurationUnits in its duration.components")
-=======
-    @apply
-    def components():  # @NoSelf
-        def fget(self):
-            if self._componentsNeedUpdating:
-                self._updateComponents()
-            return self._components
-        def fset(self, value):
-            # previously, self._componentsNeedUpdating was not set here
-            # this needs to be set because if _componentsNeedUpdating is True
-            # new components will be derived from quarterLength
-            if self._components is not value:
-                self._componentsNeedUpdating = False
-                self._components = value
-                # this is Ture b/c components are note the same
-                self._quarterLengthNeedsUpdating = True
-                # musst be cleared
-                self._cachedIsLinked = None
-        return property(**locals())
-
-    @apply
-    def dotGroups():  # @NoSelf
-        def fget(self):
-            '''
-            See the explanation under :class:`~music21.duration.DurationUnit` about
-            what dotGroups (medieval dotted-dotted notes are).  In a complex
-            duration, only the dotGroups of the first component matter
-
-            ::
-
-                >>> from music21 import duration
-                >>> a = duration.Duration()
-                >>> a.type = 'half'
-                >>> a.dotGroups = [1,1]
-                >>> a.quarterLength
-                4.5
-
-            '''
-            if self._componentsNeedUpdating is True:
-                self._updateComponents()
-
-            if len(self.components) == 1:
-                return self.components[0].dotGroups
-            elif len(self.components) > 1:
-                return None
-            else: # there must be 1 or more components
-                raise DurationException("Cannot get dotGroups on an object with zero DurationUnits in its duration.components (will cause problems later even if dotGroups are ignored)")
-        def fset(self, value):
-            if not common.isListLike(value):
-                raise DurationException('only list-like dotGroups values can be used with this method.')
-            if len(self.components) == 1:
-                self.components[0].dotGroups = value
-                self._quarterLengthNeedsUpdating = True
-            elif len(self.components) > 1:
-                raise DurationException("setting dotGroups: Myke and Chris need to decide what that means")
-            else: # there must be 1 or more components
-                raise DurationException("zero DurationUnits in components")
-        return property(**locals())
-
-    @apply
-    def dots():  # @NoSelf
-        def fget(self):
-            '''
-            Returns the number of dots in the Duration
-            if it is a simple Duration.  Otherwise raises error.
-            '''
-            if self._componentsNeedUpdating:
-                self._updateComponents()
-            if len(self.components) == 1:
-                return self.components[0].dots
-            elif len(self.components) > 1:
-                return None
-            else:  # there must be 1 or more components
-                raise DurationException("Cannot get dots on an object with zero DurationUnits in its duration.components")
-        def fset(self, value):
-            '''
-            Set dots if a number, as first element
-
-            ::
-
-                >>> a = duration.Duration()
-                >>> a.type = 'quarter'
-                >>> a.dots = 1
-                >>> a.quarterLength
-                1.5
-
-            ::
-
-                >>> a.dots = 2
-                >>> a.quarterLength
-                1.75
-
-            '''
-            if not common.isNum(value):
-                raise DurationException('only numeric dot values can be used with this method.')
-            if len(self.components) == 1:
-                self.components[0].dots = value
-                self._quarterLengthNeedsUpdating = True
-            elif len(self.components) > 1:
-                raise DurationException("setting type on Complex note: Myke and Chris need to decide what that means")
-            else:  # there must be 1 or more components
-                raise DurationException("Cannot set dots on an object with zero DurationUnits in its duration.components")
-        return property(**locals())
->>>>>>> 6740b7d2
 
     @property
     def fullName(self):
@@ -3359,7 +3105,6 @@
         else:
             return None
 
-<<<<<<< HEAD
     @property
     def quarterLength(self):
         '''
@@ -3504,152 +3249,6 @@
             # create a new duration unit
             self.addDurationUnit(DurationUnit(value)) # updates
             self._quarterLengthNeedsUpdating = True
-=======
-    @apply
-    def quarterLength():  # @NoSelf
-        def fget(self):
-            '''
-            Returns the quarter note length or Sets the quarter note length to
-            the specified value.
-
-            Currently (if the value is different from what is already stored)
-            this wipes out any existing components, not preserving their type.
-            So if you've set up Duration(1.5) as 3-eighth notes, setting
-            Duration to 1.75 will NOT dot the last eighth note, but instead
-            give you a single double-dotted half note.
-
-            ::
-
-                >>> a = duration.Duration()
-                >>> a.quarterLength = 3.5
-                >>> a.quarterLength
-                3.5
-
-            ::
-
-                >>> for thisUnit in a.components:
-                ...    print(duration.unitSpec(thisUnit))
-                (3.5, 'half', 2, None, None, None)
-
-            ::
-
-                >>> a.quarterLength = 2.5
-                >>> a.quarterLength
-                2.5
-
-            ::
-
-                >>> for thisUnit in a.components:
-                ...    print(duration.unitSpec(thisUnit))
-                (2.0, 'half', 0, None, None, None)
-                (0.5, 'eighth', 0, None, None, None)
-
-            Note that integer values of quarter lengths get silently converted to floats:
-
-            ::
-
-                >>> b = duration.Duration()
-                >>> b.quarterLength = 5
-                >>> b.quarterLength
-                5.0
-
-            ::
-
-                >>> b.type  # complex because 5qL cannot be expressed as a single note.
-                'complex'
-
-            '''
-            if self._quarterLengthNeedsUpdating:
-                self.updateQuarterLength()
-            # this is set in updateQuarterLength
-            #self._quarterLengthNeedsUpdating = False
-            return self._qtrLength
-        def fset(self, value):
-            if self._qtrLength != value:
-                if isinstance(value, int):
-                    value = float(value)
-                self._qtrLength = value
-                self._componentsNeedUpdating = True
-                self._quarterLengthNeedsUpdating = False
-        return property(**locals())
-
-    @apply
-    def tuplets():  # @NoSelf
-        def fget(self):
-            '''
-            When there are more than one component, each component may have its
-            own tuplet.
-            '''
-            if self._componentsNeedUpdating:
-                self._updateComponents()
-            if len(self.components) > 1:
-                return None
-            elif len(self.components) == 1:
-                return self.components[0].tuplets
-            else: # there must be 1 or more components
-                raise DurationException("zero DurationUnits in components")
-        def fset(self, tupletTuple):
-            #environLocal.printDebug(['assigning tuplets in Duration', tupletTuple])
-            if len(self.components) > 1:
-                raise DurationException("setting tuplets on Complex note: Myke and Chris need to decide what that means")
-            elif len(self.components) == 1:
-                for thisTuplet in tupletTuple:
-                    thisTuplet.frozen = True
-                self.components[0].tuplets = tupletTuple
-                self._quarterLengthNeedsUpdating = True
-            else: # there must be 1 or more components
-                raise DurationException("zero DurationUnits in components")
-        return property(**locals())
-
-    @apply
-    def type():  # @NoSelf
-        def fget(self):
-            '''
-            Get or set the type of the Duration.
-
-            ::
-
-                >>> a = duration.Duration()
-                >>> a.type = 'half'
-                >>> a.quarterLength
-                2.0
-
-            ::
-
-                >>> a.type= '16th'
-                >>> a.quarterLength
-                0.25
-
-            '''
-            if self._componentsNeedUpdating:
-                self._updateComponents()
-
-            if len(self.components) == 1:
-                return self.components[0].type
-            elif len(self.components) > 1:
-                return 'complex'
-            else: # there may be components and still a zero type
-                return 'zero'
-    #            raise DurationException("zero DurationUnits in components")
-        def fset(self, value):
-
-            # need to check that type is valid
-            if value not in ordinalTypeFromNum:
-                raise DurationException("no such type exists: %s" % value)
-
-            if len(self.components) == 1:
-                # change the existing DurationUnit to the this type
-                self.components[0].type = value
-                self._quarterLengthNeedsUpdating = True
-            elif self.isComplex: # more than one component
-                raise DurationException("setting type on Complex note: Myke and Chris need to decide what that means")
-                # what do we do if we already have multiple DurationUnits
-            else: # permit creating a new comoponent
-                # create a new duration unit
-                self.addDurationUnit(DurationUnit(value)) # updates
-                self._quarterLengthNeedsUpdating = True
-        return property(**locals())
->>>>>>> 6740b7d2
 
 
 
@@ -3709,7 +3308,7 @@
 
     # TODO: there are many properties/methods of Duration that must
     # be overridden to provide consisten behavior
-    
+
     ### CLASS VARIABLES ###
 
     isGrace = True
@@ -3741,7 +3340,6 @@
 
     ### PUBLIC PROPERTIES ###
 
-<<<<<<< HEAD
     @property
     def makeTime(self):
         return self._makeTime
@@ -3750,7 +3348,7 @@
     def makeTime(self, expr):
         assert expr in (True, False, None)
         self._makeTime = bool(expr)
-        
+
     @property
     def slash(self):
         return self._slash
@@ -3759,7 +3357,7 @@
     def slash(self, expr):
         assert expr in (True, False, None)
         self._slash = bool(expr)
-        
+
     @property
     def stealTimePrevious(self):
         return self._stealTimePrevious
@@ -3767,7 +3365,7 @@
     @stealTimePrevious.setter
     def stealTimePrevious(self, expr):
         self._stealTimePrevious = expr
-        
+
     @property
     def stealTimeFollowing(self):
         return self._stealTimeFollowing
@@ -3775,41 +3373,6 @@
     @stealTimeFollowing.setter
     def stealTimeFollowing(self, expr):
         self._stealTimeFollowing = expr
-=======
-    @apply
-    def makeTime():  # @NoSelf
-        def fget(self):
-            return self._makeTime
-        def fset(self, expr):
-            assert expr in (True, False, None)
-            self._makeTime = bool(expr)
-        return property(**locals())
-        
-    @apply
-    def slash():  # @NoSelf
-        def fget(self):
-            return self._slash
-        def fset(self, expr):
-            assert expr in (True, False, None)
-            self._slash = bool(expr)
-        return property(**locals())
-        
-    @apply
-    def stealTimePrevious():  # @NoSelf
-        def fget(self):
-            return self._stealTimePrevious
-        def fset(self, expr):
-            self._stealTimePrevious = expr
-        return property(**locals())
-        
-    @apply
-    def stealTimeFollowing():  # @NoSelf
-        def fget(self):
-            return self._stealTimeFollowing
-        def fset(self, expr):
-            self._stealTimeFollowing = expr
-        return property(**locals())
->>>>>>> 6740b7d2
 
 
 class AppogiaturaDuration(GraceDuration):
